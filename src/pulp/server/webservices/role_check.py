--- conflicted
+++ resolved
@@ -31,10 +31,7 @@
 from pulp.server import config
 from pulp.server.api.user import UserApi
 from pulp.server.api.consumer import ConsumerApi
-<<<<<<< HEAD
 from pulp.server.api.repo import RepoApi
-=======
->>>>>>> a669d396
 from pulp.server.auth.certificate import Certificate
 from pulp.server.auth import principal
 import pulp.server.auth.password_util as password_util
@@ -156,12 +153,6 @@
         '''
 
         return self.check_admin_cert(*fargs) or self.check_username_pass(*fargs)
-<<<<<<< HEAD
-
-
-
-=======
->>>>>>> a669d396
 
     def check_admin_cert(self, *fargs):
         '''
