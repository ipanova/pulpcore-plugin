--- conflicted
+++ resolved
@@ -2162,9 +2162,6 @@
         except Exception, e:
             msg = "Error [%s] removing the metadata file for type [%s]" % (str(e), filetype)
             log.info(msg)
-<<<<<<< HEAD
-            raise PulpException(msg)
-=======
             raise PulpException(msg)
 
     
@@ -2234,6 +2231,4 @@
             key_value_pairs[key] = value
         repo['notes'] = key_value_pairs
         self.collection.save(repo, safe=True)
- 
-        
->>>>>>> 3163eb5b
+ 