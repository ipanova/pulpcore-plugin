# If on Fedora 12 or RHEL 5 or earlier, we need to define these:
%if ! (0%{?fedora} > 12 || 0%{?rhel} > 5)
%{!?python_sitearch: %global python_sitearch %(%{__python} -c "from distutils.sysconfig import get_python_lib; print(get_python_lib(1))")}
%endif


Name: python-rhsm
<<<<<<< HEAD
Version: 1.1.4
Release: 0.pulp%{?dist}
=======
Version: 1.8.0
Release: 1.pulp%{?dist}
>>>>>>> d45f4df1

Summary: A Python library to communicate with a Red Hat Unified Entitlement Platform
Group: Development/Libraries
License: GPLv2
# How to create the source tarball:
#
# git clone git://git.fedorahosted.org/git/python-rhsm.git/
# cd client/python-rhsm
# tito build --tag python-rhsm-$VERSION-$RELEASE --tgz
Source0: %{name}-%{version}.tar.gz
Patch0:  ignore-warnings.patch
URL: http://fedorahosted.org/candlepin
BuildRoot: %{_tmppath}/%{name}-%{version}-%{release}-root-%(%{__id_u} -n)

Requires: m2crypto
Requires: python-simplejson
Requires: python-iniparse
Requires: rpm-python

BuildRequires: python2-devel
BuildRequires: python-setuptools
BuildRequires: openssl-devel


%description
A small library for communicating with the REST interface of a Red Hat Unified
Entitlement Platform. This interface is used for the management of system
entitlements, certificates, and access to content.

%prep
%setup -q -n python-rhsm-%{version}
%patch0 -p1

%build
%{__python} setup.py build

%install
rm -rf %{buildroot}
%{__python} setup.py install -O1 --skip-build --root %{buildroot}
mkdir -p %{buildroot}%{_sysconfdir}/rhsm/ca
install etc-conf/ca/*.pem %{buildroot}%{_sysconfdir}/rhsm/ca

%clean
rm -rf %{buildroot}

%files
%defattr(-,root,root,-)
%doc README

%dir %{python_sitearch}/rhsm
%attr(755,root,root) %dir %{_sysconfdir}/rhsm
%attr(755,root,root) %dir %{_sysconfdir}/rhsm/ca

%{python_sitearch}/rhsm/*
%{python_sitearch}/rhsm-*.egg-info
%attr(640,root,root) %{_sysconfdir}/rhsm/ca/*.pem

%changelog
<<<<<<< HEAD
* Fri Nov 09 2012 Michael Hrivnak <mhrivnak@redhat.com> 1.1.4-0.pulp
- updating the python-rhsm dep (mhrivnak@redhat.com)
=======
* Mon Dec 03 2012 Michael Hrivnak <mhrivnak@redhat.com> 1.8.0-1.pulp
- updating to latest and greatest python-rhsm (mhrivnak@redhat.com)

* Tue Nov 20 2012 Devan Goodwin <dgoodwin@rm-rf.ca> 1.8.0-1
- Reversioning to 1.8.x stream.

* Mon Nov 19 2012 Adrian Likins <alikins@redhat.com> 1.1.6-1
- Making product and order info optional for a v3 EntitlementCertificate, since
  the server side will never have that data. (mhrivnak@redhat.com)
- Adding path authorization checking for both v1 and v3 entitlement
  certificates (mhrivnak@redhat.com)

* Fri Nov 16 2012 Adrian Likins <alikins@redhat.com> 1.1.5-1
- Added ram_limit to certificate Order (mstead@redhat.com)

* Thu Nov 01 2012 Adrian Likins <alikins@redhat.com> 1.1.4-1
- fixing a bug where certificates with carriage returns could not be parsed.
  (mhrivnak@redhat.com)
- 790481: Send up headers with the subscription-manager and python-rhsm version
  info. (bkearney@redhat.com)
>>>>>>> d45f4df1

* Wed Oct 10 2012 Adrian Likins <alikins@redhat.com> 1.1.3-1
- 863961: add test case for id cert default version (alikins@redhat.com)
- 857426: Do not pass None when body is empty collection (mstead@redhat.com)
- 863961: set a default version for id certs (alikins@redhat.com)
- 859652: Subscribe with service level being ignored (wpoteat@redhat.com)

* Tue Sep 25 2012 Adrian Likins <alikins@redhat.com> 1.1.2-1
- add 6.4 releaser (alikins@redhat.com)

* Wed Sep 19 2012 Devan Goodwin <dgoodwin@rm-rf.ca> 1.1.1-1
- Read certv3 detached format (jbowes@redhat.com)
- Read file content types from certificates (mstead@redhat.com)

* Wed Aug 29 2012 Alex Wood <awood@redhat.com> 1.0.7-1
- 851644: Only use the cert file if it exists (bkearney@redhat.com)

* Tue Aug 28 2012 Alex Wood <awood@redhat.com> 1.0.6-1
- 848742: support arbitrary bit length serial numbers (jbowes@redhat.com)
- Stop doing F15 Fedora builds, add EL5 public builds. (dgoodwin@redhat.com)

* Thu Aug 09 2012 Alex Wood <awood@redhat.com> 1.0.5-1
- add versionlint, requires pyqver (alikins@redhat.com)
- Adding subject back to new certs (mstead@redhat.com)
- 842885: add __str__ to NetworkException, ala  #830767 (alikins@redhat.com)
- 830767: Add __str__ method to RemoteServerException. (awood@redhat.com)
- Fix None product architectures. (dgoodwin@redhat.com)
- Remove deprecated use of DateRange.has[Date|Now] (jbowes@redhat.com)
- mark hasDate as deprecated as well (alikins@redhat.com)

* Wed Jul 25 2012 Alex Wood <awood@redhat.com> 1.0.4-1
- Remove unused stub method. (dgoodwin@redhat.com)
- Cleanup entitlement cert keys on delete. (dgoodwin@redhat.com)
- Drop unused quantity and flex quantity from Content. (dgoodwin@redhat.com)
- Make CertFactory and Extensions2 classes private. (dgoodwin@redhat.com)
- RHEL5 syntax fixes. (dgoodwin@redhat.com)
- Handle empty pem strings when creating certs. (dgoodwin@redhat.com)
- Remove Base64 decoding. (dgoodwin@redhat.com)
- Fix failing subjectAltName nosetest (jbowes@redhat.com)
- Fix up remaining compiler warnings (jbowes@redhat.com)
- Fix up memory leaks (jbowes@redhat.com)
- clean up some C module compiler warnings (jbowes@redhat.com)
- Fix get_all_extensions (jbowes@redhat.com)
- C module formatting fixups (jbowes@redhat.com)
- Add as_pem method to C module (jbowes@redhat.com)
- Revert Extensions object to old state, add new sub-class.
  (dgoodwin@redhat.com)
- Spec file changes for C module (jbowes@redhat.com)
- Get nosetests running (jbowes@redhat.com)
- tell setup.py to use nose (jbowes@redhat.com)
- get certv2 tests passing (jbowes@redhat.com)
- Move methods onto X509 class in C cert reader (jbowes@redhat.com)
- Add method to get all extensions in a dict (jbowes@redhat.com)
- Add POC C based cert reader (jbowes@redhat.com)
- Remove use of str.format for RHEL5. (dgoodwin@redhat.com)
- Remove some python2.6'ism (trailing if's) (alikins@redhat.com)
- add "version_check" target that runs pyqver (alikins@redhat.com)
- Fix error reporting on bad certs. (dgoodwin@redhat.com)
- Remove number from order/account fields. (dgoodwin@redhat.com)
- Style fixes. (dgoodwin@redhat.com)
- Certv2 cleanup. (dgoodwin@redhat.com)
- Cleanup bad padding/header cert testing. (dgoodwin@redhat.com)
- New method of parsing X509 extensions. (dgoodwin@redhat.com)
- Better cert type detection. (dgoodwin@redhat.com)
- Deprecate the old certificate module classes. (dgoodwin@redhat.com)
- Rename order support level to service level. (dgoodwin@redhat.com)
- Convert product arch to multi-valued. (dgoodwin@redhat.com)
- Add factory methods to certificate module. (dgoodwin@redhat.com)
- Parse V2 entitlement certificates. (dgoodwin@redhat.com)
- Add missing os import. (dgoodwin@redhat.com)
- Improve certificate2 error handling. (dgoodwin@redhat.com)
- Remove V1 named classes. (dgoodwin@redhat.com)
- Add cert is_expired method. (dgoodwin@redhat.com)
- Fix cert path issue. (dgoodwin@redhat.com)
- Major/minor attributes not available in 5.4 (mstead@redhat.com)
- 834108: Set the default connection timeout to 1 min. (jbowes@redhat.com)
- Add default values to certificate2 Order class. (dgoodwin@redhat.com)
- Define identity certificates explicitly. (dgoodwin@redhat.com)
- Add identity cert support to certificate2 module. (dgoodwin@redhat.com)
- Add file writing/deleting for new certificates. (dgoodwin@redhat.com)
- Add product info to certificate2 module. (dgoodwin@redhat.com)
- Add content info to certificate2 module. (dgoodwin@redhat.com)
- Add order info to certificate2 module. (dgoodwin@redhat.com)
- Port basic certificate data into new module. (dgoodwin@redhat.com)
- Add certificate2 module and cert creation factory. (dgoodwin@redhat.com)

* Thu Jun 28 2012 Alex Wood <awood@redhat.com> 1.0.3-1
- Update copyright dates (jbowes@redhat.com)
- 825952: Error after deleting consumer at server (wpoteat@redhat.com)

* Thu Jun 07 2012 Alex Wood <awood@redhat.com> 1.0.2-1
- add upstream server var to version obj (cduryee@redhat.com)
- 822057: wrap ContentConnection port in safe_int (cduryee@redhat.com)
- 822965: subscription-manager release does not work with proxies
  (cduryee@redhat.com)
- 806958: BadCertificateException not displaying properly. (awood@redhat.com)
- 822965: release verb does not work with proxies (cduryee@redhat.com)
- Add config for "checkcommits" (alikins@redhat.com)
- Include various Makefile improvements from subscription-manager
  (alikins@redhat.com)
- Upload el6 yum packages to another dir for compatability.
  (dgoodwin@redhat.com)

* Wed May 16 2012 Devan Goodwin <dgoodwin@rm-rf.ca> 1.0.1-1
- Add default constants for RHN connections. (dgoodwin@redhat.com)
- 813296: Remove check for candlepin_version (jbowes@redhat.com)
- Remove module scope eval of config properties (alikins@redhat.com)
- Add call to get Candlepin status. (awood@redhat.com)
- Added access to python-rhsm/sub-man versions. (mstead@redhat.com)

* Thu Apr 26 2012 Michael Stead <mstead@redhat.com> 1.0.0-1
- Updated version due to 6.3 branching. (mstead@redhat.com)

* Wed Apr 04 2012 Michael Stead <mstead@redhat.com> 0.99.8-1
- 807721: Setting missing default values (mstead@redhat.com)

* Fri Mar 23 2012 Michael Stead <mstead@redhat.com> 0.99.7-1
- 803773: quote international characters in activation keys before sending to
  server (cduryee@redhat.com)
- PEP8 fixes. (mstead@redhat.com)

* Wed Mar 14 2012 Michael Stead <mstead@redhat.com> 0.99.6-1
- Add ContentConnection to support rhsm "release" command (alikins@redhat.com)
- Allow unsetting the consumer service level. (dgoodwin@redhat.com)

* Tue Mar 06 2012 Michael Stead <mstead@redhat.com> 0.99.5-1
- 744654: Any bad value from the config file, when converting to an int, causes
  a traceback. (bkearney@redhat.com)
- Add support for dry-run autobind requests. (dgoodwin@redhat.com)
- Build for Fedora 17. (dgoodwin@redhat.com)

* Wed Feb 22 2012 Devan Goodwin <dgoodwin@rm-rf.ca> 0.99.4-1
- Add support for updating consumer service level. (dgoodwin@redhat.com)
- Add call to list service levels for an org. (dgoodwin@redhat.com)
- Add GoneException for deleted consumers (jbowes@redhat.com)

* Fri Jan 27 2012 Michael Stead <mstead@redhat.com> 0.99.3-1
- 785247: Update releasers.conf for RHEL6.3 (mstead@redhat.com)
- Stop building for F14. (dgoodwin@redhat.com)

* Thu Jan 12 2012 Devan Goodwin <dgoodwin@rm-rf.ca> 0.99.2-1
- 768983: When consuming a future subsciption, the repos --list should be empty
  (wpoteat@redhat.com)
- 720360: Write *-key.pem files out with 0600 permissions. (awood@redhat.com)
- 754425: Remove grace period logic (cduryee@redhat.com)

* Mon Dec 12 2011 William Poteat <wpoteat@redhat.com> 0.98.7-1
- 766895: Added hypervisorCheckIn call to allow sending a mapping of host/guest ids for
  creation/update. (mstead@redhat.com)

* Tue Dec 06 2011 William Poteat <wpoteat@redhat.com> 0.98.5-1
- 754366: workaround a bug in httpslib.ProxyHttpsConnection
  (alikins@redhat.com)

* Thu Nov 17 2011 William Poteat <wpoteat@redhat.com> 0.98.3-1
- 752854: Fixing error in iniparser around unpacking of a dictionary for
  default values. (awood@redhat.com)
- 708362: remove entitlement keys on delete as well (alikins@redhat.com)
- 734114: registering with --org="foo bar" throws a NetworkException instead of
  a RestlibException (awood@redhat.com)

* Fri Oct 28 2011 William Poteat <wpoteat@redhat.com> 0.98.2-1
- 749853: backport new python-rhsm API calls present in 6.2 for 5.8
  (cduryee@redhat.com)
- rev python-rhsm version to match sub-mgr (cduryee@redhat.com)
- point master to rhel5 builder (cduryee@redhat.com)
- fix python syntax for older versions (jbowes@redhat.com)
- Fix yum repo location for EL6. (dgoodwin@redhat.com)

* Mon Oct 17 2011 Devan Goodwin <dgoodwin@rm-rf.ca> 0.97.1-1
- 746241: UEPConnection.updateConsumer now passes empty list in POST request
  (mstead@redhat.com)
- 737935: overcome 255 char limit in uuid list (cduryee@redhat.com)
* Tue Sep 13 2011 Devan Goodwin <dgoodwin@rm-rf.ca> 0.96.12-1
- Add makefile and targets for coverage and "stylish" checks
  (alikins@redhat.com)
- Add tests for config parsing (cduryee@redhat.com)
- 736166: move certs from subscription-manager to python-rhsm
  (cduryee@redhat.com)

* Wed Sep 07 2011 James Bowes <jbowes@redhat.com> 0.96.11-1
- add future date bind (jesusr@redhat.com)
- 735226: allow Keys to validate themselves (bkearney@redhat.com)
- Add getVirtOnly() (cduryee@redhat.com)

* Wed Aug 24 2011 Devan Goodwin <dgoodwin@rm-rf.ca> 0.96.10-1
- Submit a Content-Length when body of request is empty. (dgoodwin@redhat.com)
- Support installed products when registering. (dgoodwin@redhat.com)
- Add ability to update a consumer's installed products list.
  (dgoodwin@redhat.com)
- Support for new bind method (cduryee@redhat.com)

* Wed Aug 17 2011 James Bowes <jbowes@redhat.com> 0.96.9-1
- self.sanitize, and add support for quote_plus. (cduryee@redhat.com)
- Enhance the insecure mode to not do peer checks. (bkearney@redhat.com)
- Wrap urllib.quote in a helper method to cast int to str as needed.
  (cduryee@redhat.com)
- 728266: Unsubscribe from subscription manager GUI is broken
  (cduryee@redhat.com)
- Remove quantity for bind by product. (dgoodwin@redhat.com)
* Wed Aug 03 2011 Devan Goodwin <dgoodwin@rm-rf.ca> 0.96.8-1
- 719378: Encode whitespace in urls (bkearney@redhat.com)
- Change package profile upload url. (dgoodwin@redhat.com)

* Wed Jul 13 2011 Devan Goodwin <dgoodwin@rm-rf.ca> 0.96.7-1
- Logging cleanup. (dgoodwin@redhat.com)
- Remove unused add_ssl_certs method. (dgoodwin@redhat.com)
- Load supported resources when UEPConnection is instantiated.
  (dgoodwin@redhat.com)
- Send package profile. (dgoodwin@redhat.com)
- Allow testing if package profiles equal one another. (dgoodwin@redhat.com)
- Support creating package profile from a file descriptor.
  (dgoodwin@redhat.com)
- Allow the attributes to be None for username and password in consumer
  selction. (bkearney@redhat.com)
- Add a Package object. (dgoodwin@redhat.com)

* Wed Jul 06 2011 Devan Goodwin <dgoodwin@rm-rf.ca> 0.96.6-1
- Add support for new Katello error responses. (dgoodwin@redhat.com)
- Log the response when there's an issue parsing error JSON.
  (dgoodwin@redhat.com)
- Add support for registration to Katello environments. (dgoodwin@redhat.com)
- Don't send an http body if we don't have one. (jbowes@redhat.com)
- Add call to list environments. (dgoodwin@redhat.com)
- Do not load CA certs if in insecure mode. (dgoodwin@redhat.com)
- Cache supported resources after establishing connection.
  (dgoodwin@redhat.com)

* Fri Jun 24 2011 Devan Goodwin <dgoodwin@redhat.com> 0.96.5-1
- Fix backward compatability with old use of getPoolsList.
  (dgoodwin@redhat.com)
- Remove one built in type issue. (bkearney@redhat.com)
- Removed unused Bundle class (alikins@redhat.com)
- quantity for subscription (wottop@dhcp231-152.rdu.redhat.com)
- Add the activation key call, and remove subscription tokens
  (bkearney@redhat.com)
- Improve the doco, referencing the candlepin site. (bkearney@redhat.com)
- Improve the defualt values for the config (bkearney@redhat.com)
- Fix bug with owner specification during registration. (dgoodwin@redhat.com)

* Wed Jun 08 2011 Bryan Kearney <bkearney@redhat.com> 0.96.4-1
- Adding profile module and updating spec (pkilambi@redhat.com)
- Added stacking Id to the certificate (wottop@dhcp231-152.rdu.redhat.com)
- Changed call to CP for owner list (wottop@dhcp231-152.rdu.redhat.com)
- added getOwners function for use with 'list --owners'
  (wottop@dhcp231-152.rdu.redhat.com)
- change (wottop@dhcp231-152.rdu.redhat.com)
- Added the owner entered in the cli to the post for register
  (wottop@dhcp231-152.rdu.redhat.com)
- altered pool query to use both owner and consumer
  (wottop@dhcp231-152.rdu.redhat.com)
- Added getOwner(consumerid) function (wottop@dhcp231-152.rdu.redhat.com)

* Wed May 11 2011 Devan Goodwin <dgoodwin@rm-rf.ca> 0.96.3-1
- 700601: Don't set the Accept-Language if we don't have a valid locale
  (alikins@redhat.com)
- 692210: remove a non critical warning message that is spamming the logs
  (alikins@redhat.com)
- 691788: Fix bad check for missing order info. (dgoodwin@redhat.com)
- Add a version of get_datetime from M2Crypto since it isnt avail on RHEL 5.7
  (alikins@redhat.com)
- Use older strptime call format (cduryee@redhat.com)
- 683550: fix parsing empty cert extensions (jbowes@redhat.com)
- Add support for content tagging. (dgoodwin@redhat.com)
- Use tlsv1 instead of sslv3, for fips compliance (cduryee@redhat.com)

* Mon Feb 14 2011 Devan Goodwin <dgoodwin@rm-rf.ca> 0.96.2-1
- Setup configuration for Fedora git builds. (dgoodwin@rm-rf.ca)

* Fri Feb 04 2011 Devan Goodwin <dgoodwin@redhat.com> 0.96.1-1
- 674078: send a full iso 8601 timestamp for activeOn pools query
  (jbowes@repl.ca)

* Tue Feb 01 2011 Devan Goodwin <dgoodwin@redhat.com> 0.95.2-1
- Add content metadata expire to certificate class. (dgoodwin@redhat.com)

* Fri Jan 28 2011 Chris Duryee (beav) <cduryee@redhat.com>
- Add new extensions to order (jbowes@redhat.com)
- remove shebang from certificate.py for rpmlint (jbowes@redhat.com)
- Adding activateMachine to connection api. (jharris@redhat.com)
- 668814: break out 404 and 500s into a different error (cduryee@redhat.com)
- Initialized to use tito. (jbowes@redhat.com)
- bump version (jbowes@redhat.com)

* Wed Jan 12 2011 jesus m. rodriguez <jesusr@redhat.com> 0.94.13-1
- 667829: handle proxy config options being absent from rhsm.conf (alikins@redhat.com)

* Fri Jan 07 2011 Devan Goodwin <dgoodwin@redhat.com> 0.94.12-1
- Related: #668006
- Remove a missed translation. (dgoodwin@redhat.com)
- Fix logger warning messages. (dgoodwin@redhat.com)


* Tue Dec 21 2010 Devan Goodwin <dgoodwin@redhat.com> 0.94.10-1
- Related: #661863
- Add certificate parsing library. (dgoodwin@redhat.com)
- Fix build on F12/RHEL5 and earlier. (dgoodwin@redhat.com)

* Fri Dec 17 2010 jesus m. rodriguez <jesusr@redhat.com> 0.94.9-1
- add comment on how to generate source tarball (jesusr@redhat.com)

* Fri Dec 17 2010 Devan Goodwin <dgoodwin@redhat.com> 0.94.8-1
- Adding GPLv2 license file. (dgoodwin@redhat.com)

* Fri Dec 17 2010 Devan Goodwin <dgoodwin@redhat.com> 0.94.7-1
- Related: #661863
- Add buildrequires for python-setuptools.

* Thu Dec 16 2010 Devan Goodwin <dgoodwin@redhat.com> 0.94.4-1
- Add python-rhsm tito.props. (dgoodwin@redhat.com)

* Thu Dec 16 2010 Devan Goodwin <dgoodwin@redhat.com> 0.94.3-1
- Refactor logging. (dgoodwin@redhat.com)
- Add a small README. (dgoodwin@redhat.com)

* Tue Dec 14 2010 Devan Goodwin <dgoodwin@redhat.com> 0.94.2-1
- Remove I18N code. (dgoodwin@redhat.com)
- Spec cleanup. (dgoodwin@redhat.com)
- Cleaning out unused log parsing functions (jharris@redhat.com)
- More tolerant with no rhsm.conf in place. (dgoodwin@redhat.com)
- Switch to python-iniparse. (alikins@redhat.com)

* Fri Dec 10 2010 Devan Goodwin <dgoodwin@redhat.com> 0.94.1-1
- Initial package tagging.
<|MERGE_RESOLUTION|>--- conflicted
+++ resolved
@@ -5,13 +5,8 @@
 
 
 Name: python-rhsm
-<<<<<<< HEAD
-Version: 1.1.4
-Release: 0.pulp%{?dist}
-=======
 Version: 1.8.0
 Release: 1.pulp%{?dist}
->>>>>>> d45f4df1
 
 Summary: A Python library to communicate with a Red Hat Unified Entitlement Platform
 Group: Development/Libraries
@@ -70,10 +65,6 @@
 %attr(640,root,root) %{_sysconfdir}/rhsm/ca/*.pem
 
 %changelog
-<<<<<<< HEAD
-* Fri Nov 09 2012 Michael Hrivnak <mhrivnak@redhat.com> 1.1.4-0.pulp
-- updating the python-rhsm dep (mhrivnak@redhat.com)
-=======
 * Mon Dec 03 2012 Michael Hrivnak <mhrivnak@redhat.com> 1.8.0-1.pulp
 - updating to latest and greatest python-rhsm (mhrivnak@redhat.com)
 
@@ -94,7 +85,6 @@
   (mhrivnak@redhat.com)
 - 790481: Send up headers with the subscription-manager and python-rhsm version
   info. (bkearney@redhat.com)
->>>>>>> d45f4df1
 
 * Wed Oct 10 2012 Adrian Likins <alikins@redhat.com> 1.1.3-1
 - 863961: add test case for id cert default version (alikins@redhat.com)
