--- conflicted
+++ resolved
@@ -11,11 +11,7 @@
 # The Fedora package is using epoch 1, so we need to also do that to make sure ours gets installed
 Epoch:          1
 Version:        3.0.12
-<<<<<<< HEAD
-Release:        4%{?dist}
-=======
 Release:        2.pulp%{?dist}
->>>>>>> fa697406
 Summary:        AMQP Messaging Framework for Python
 
 Group:          Development/Languages
@@ -23,7 +19,6 @@
 License:        BSD and Python
 URL:            http://pypi.python.org/pypi/%{srcname}
 Source0:        http://pypi.python.org/packages/source/k/%{srcname}/%{srcname}-%{version}.tar.gz
-Patch0:         qpid_transport.patch
 BuildArch:      noarch
 
 BuildRequires:  python2-devel
@@ -69,13 +64,10 @@
 Requires: python-amqp >= 1.4.3
 Requires: python-amqp < 2.0
 Requires: python-anyjson >= 0.3.3
-<<<<<<< HEAD
 %if 0%{?rhel} == 6
 Requires:  python-ordereddict
 %endif
-=======
 Requires: python-qpid-qmf
->>>>>>> fa697406
 
 %description
 AMQP is the Advanced Message Queuing Protocol, an open standard protocol
@@ -170,7 +162,6 @@
 %endif # with_python3
 
 %changelog
-<<<<<<< HEAD
 * Tue Mar 11 2014 Barnaby Court <bcourt@redhat.com> 3.0.12-4
 - add python-importlib to build requirements for rhel6 (bcourt@redhat.com)
 - Update for rhel6 mock builder support (bcourt@redhat.com)
@@ -201,14 +192,13 @@
   (rbarlow@redhat.com)
 - Raise the python-kombu epoch to 1 to match the Fedora package's epoch.
   (rbarlow@redhat.com)
-=======
+
 * Thu Mar 06 2014 Randy Barlow <rbarlow@redhat.com> 3.0.12-2
 - Patch python-kombu for qpid support. (rbarlow@redhat.com)
 - removing Travis section from diff (bmbouter@gmail.com)
 - Adding patch that adds Qpid support to Kombu (bmbouter@gmail.com)
 - Remove duplicate entries from python-kombu.spec's changelog.
   (rbarlow@redhat.com)
->>>>>>> fa697406
 
 * Mon Feb 24 2014 Randy Barlow <rbarlow@redhat.com> 3.0.12-1
 - Raise the python-kombu epoch to 1 to match the Fedora package's epoch.
