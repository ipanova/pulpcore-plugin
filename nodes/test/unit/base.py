# -*- coding: utf-8 -*-
#
# Copyright © 2013 Red Hat, Inc.
#
# This software is licensed to you under the GNU General Public
# License as published by the Free Software Foundation; either version
# 2 of the License (GPLv2) or (at your option) any later version.
# There is NO WARRANTY for this software, express or implied,
# including the implied warranties of MERCHANTABILITY,
# NON-INFRINGEMENT, or FITNESS FOR A PARTICULAR PURPOSE. You should
# have received a copy of GPLv2 along with this software; if not, see
# http://www.gnu.org/licenses/old-licenses/gpl-2.0.txt.

from ConfigParser import SafeConfigParser
from unittest import TestCase
import base64
import json
import logging
import mock
import os
import shutil

from paste.fixture import TestApp
import okaara
import pymongo
import web

from pulp.bindings.bindings import Bindings
from pulp.bindings.server import PulpConnection
from pulp.client.extensions.core import PulpCli, ClientContext, PulpPrompt
from pulp.client.extensions.exceptions import ExceptionHandler
from pulp.common.config import Config
from pulp.server.async import celery_instance
from pulp.server.config import config as pulp_conf
from pulp.server.db import connection
from pulp.server.db.model.auth import User
from pulp.server.db.model.dispatch import QueuedCall
from pulp.server.logs import start_logging, stop_logging
from pulp.server.managers import factory as managers
from pulp.server.managers.auth.cert.cert_generator import SerialNumber
from pulp.server.managers.auth.role.cud import SUPER_USER_ROLE
from pulp.server.webservices import http
from pulp.server.webservices.middleware.exception import ExceptionHandlerMiddleware
from pulp.server.webservices.middleware.postponed import PostponedOperationMiddleware


SerialNumber.PATH = '/tmp/sn.dat'


class ServerTests(TestCase):

    TMP_ROOT = '/tmp/pulp/nodes'

    @classmethod
    def setUpClass(cls):
        # This will make Celery tasks run synchronously
        celery_instance.celery.conf.CELERY_ALWAYS_EAGER = True

        if not os.path.exists(cls.TMP_ROOT):
            os.makedirs(cls.TMP_ROOT)
        stop_logging()
        path = os.path.join(
            os.path.abspath(os.path.dirname(__file__)),
            'data',
            'pulp.conf')
        pulp_conf.read(path)
        start_logging()
        storage_dir = pulp_conf.get('server', 'storage_dir')
        if not os.path.exists(storage_dir):
            os.makedirs(storage_dir)
        shutil.rmtree(storage_dir+'/*', ignore_errors=True)
        name = pulp_conf.get('database', 'name')
        connection.initialize(name)
        managers.initialize()

    @classmethod
    def tearDownClass(cls):
        name = pulp_conf.get('database', 'name')
<<<<<<< HEAD
        connection._CONNECTION.drop_database(name)
=======
        db = pymongo.database.Database(connection._CONNECTION, name)
        for name in db.collection_names():
            if name[:7] == 'system.':
                continue
            db.drop_collection(name)
        cls.reserve_resources_patch.stop()
>>>>>>> 570ba846

    def setUp(self):
        QueuedCall.get_collection().remove()


class WebTest(ServerTests):

    TEST_APP = None
    ORIG_HTTP_REQUEST_INFO = None
    HEADERS = None
    USER = ('elmer', 'fudd')

    @classmethod
    def setUpClass(cls):
        ServerTests.setUpClass()
        from pulp.server.webservices import application
        pulp_app = web.subdir_application(application.URLS).wsgifunc()
        pulp_stack_components = [
            pulp_app,
            PostponedOperationMiddleware,
            ExceptionHandlerMiddleware
        ]
        pulp_stack = reduce(lambda a, m: m(a), pulp_stack_components)
        cls.TEST_APP = TestApp(pulp_stack)
        def request_info(key):
            if key == "REQUEST_URI":
                key = "PATH_INFO"
            return web.ctx.environ.get(key, None)
        cls.ORIG_HTTP_REQUEST_INFO = http.request_info
        http.request_info = request_info
        base64string = base64.encodestring('%s:%s' % cls.USER)[:-1]
        cls.HEADERS = {'Authorization': 'Basic %s' % base64string}

    @classmethod
    def tearDownClass(cls):
        ServerTests.tearDownClass()
        http.request_info = cls.ORIG_HTTP_REQUEST_INFO

    def setUp(self):
        ServerTests.setUp(self)
        roles = []
        User.get_collection().remove()
        manager = managers.user_manager()
        roles.append(SUPER_USER_ROLE)
        manager.create_user(login=self.USER[0], password=self.USER[1], roles=roles)

    def tearDown(self):
        ServerTests.tearDown(self)
        User.get_collection().remove()

    def request(self, method, uri, params):
        v2_pos = uri.find('/v2')
        uri = uri[v2_pos:]
        headers = dict(self.HEADERS)
        if params is None:
            params = {}
        fn = getattr(self.TEST_APP, method.lower())
        response = fn('http://localhost'+uri, params=params, headers=headers, expect_errors=True)
        status = response.status
        try:
            body = json.loads(response.body)
        except ValueError:
            body = None
        return (status, body)


class ClientTests(TestCase):

    def setUp(self):
        TestCase.setUp(self)
        self.config = SafeConfigParser()
        path = os.path.join(
            os.path.abspath(os.path.dirname(__file__)),
            'data',
            'client.conf')
        self.config = Config(path)
        self.server_mock = mock.Mock()
        self.pulp_connection = \
            PulpConnection('', server_wrapper=self.server_mock)
        self.bindings = Bindings(self.pulp_connection)
        self.recorder = okaara.prompt.Recorder()
        self.prompt = PulpPrompt(enable_color=False, output=self.recorder, record_tags=True)
        self.logger = logging.getLogger('pulp')
        self.exception_handler = ExceptionHandler(self.prompt, self.config)
        self.context = ClientContext(
            self.bindings,
            self.config,
            self.logger,
            self.prompt,
            self.exception_handler)
        self.cli = PulpCli(self.context)
        self.context.cli = self.cli


class Response:

    def __init__(self, code, body):
        self.response_code = code
        self.response_body = body


class Task:

    def __init__(self, task_id=0):
        self.task_id = task_id


class TaskResult:
    def __init__(self, task_id):
        self.spawned_tasks = [Task(task_id)]<|MERGE_RESOLUTION|>--- conflicted
+++ resolved
@@ -76,16 +76,11 @@
     @classmethod
     def tearDownClass(cls):
         name = pulp_conf.get('database', 'name')
-<<<<<<< HEAD
-        connection._CONNECTION.drop_database(name)
-=======
         db = pymongo.database.Database(connection._CONNECTION, name)
         for name in db.collection_names():
             if name[:7] == 'system.':
                 continue
             db.drop_collection(name)
-        cls.reserve_resources_patch.stop()
->>>>>>> 570ba846
 
     def setUp(self):
         QueuedCall.get_collection().remove()
