--- conflicted
+++ resolved
@@ -96,22 +96,8 @@
 
     def __init__(self, path):
         """
-<<<<<<< HEAD
         :param path: The absolute path to the file to be written.
         :type path: str
-=======
-        Open read the manifest file at the specified URL.
-        The contents are uncompressed and unencoded.
-        :param url: The URL to download the manifest.
-        :type url: str
-        :param downloader: A fully configured file downloader.
-        :type downloader: nectar.downloaders.base.Downloader
-        :return: The contents of the manifest document which is a
-            list of content units.  Each unit is a dictionary.
-        :rtype: UnitsIterator
-        :raise HTTPError, URL errors.
-        :raise ValueError, json decoding errors
->>>>>>> 46c044a7
         """
         self.path = path
         self.fp = open(path, 'w+')
@@ -167,11 +153,6 @@
         Download and return the content of a published manifest.
         :param url: The URL for the manifest.
         :type url: str
-<<<<<<< HEAD
-=======
-        :param downloader: The downloader to use.
-        :type downloader: nectar.downloaders.base.Downloader
->>>>>>> 46c044a7
         :return: The manifest.
         :rtype: Manifest
         :raise HTTPError, URL errors.
