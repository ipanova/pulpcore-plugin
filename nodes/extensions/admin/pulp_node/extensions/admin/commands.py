import os

from gettext import gettext as _

from pulp.bindings.exceptions import NotFoundException
from pulp.client.arg_utils import convert_boolean_arguments
from pulp.client.extensions.decorator import priority
from pulp.client.extensions.extensions import PulpCliCommand, PulpCliOption
from pulp.client.commands.polling import PollingCommand
from pulp.client.commands.consumer.query import ConsumerListCommand
from pulp.client.commands.options import OPTION_REPO_ID, OPTION_CONSUMER_ID
from pulp.client.commands.repo.cudl import ListRepositoriesCommand

from pulp_node import constants
from pulp_node.extension import (missing_resources, node_activated, repository_enabled,
                                 ensure_node_section)
from pulp_node.extensions.admin import sync_schedules
from pulp_node.extensions.admin.options import (NODE_ID_OPTION, MAX_BANDWIDTH_OPTION,
                                                MAX_CONCURRENCY_OPTION)
from pulp_node.extensions.admin.rendering import ProgressTracker, UpdateRenderer


NODE = _('Node')
CONSUMER = _('Consumer')
REPOSITORY = _('Repository')


REPO_NAME = 'repo'
ACTIVATE_NAME = 'activate'
DEACTIVATE_NAME = 'deactivate'
ENABLE_NAME = 'enable'
DISABLE_NAME = 'disable'
SYNC_NAME = 'sync'
PUBLISH_NAME = 'publish'
BIND_NAME = 'bind'
UNBIND_NAME = 'unbind'
UPDATE_NAME = 'run'
SCHEDULES_NAME = 'schedules'


NODE_LIST_DESC = _('list child nodes')
REPO_LIST_DESC = _('list node enabled repositories')
ACTIVATE_DESC = _('activate a consumer as a child node')
DEACTIVATE_DESC = _('deactivate a child node')
BIND_DESC = _('bind a child node to a repository')
UNBIND_DESC = _('removes the binding between a child node and a repository')
UPDATE_DESC = _('triggers an immediate synchronization of a child node')
ENABLE_DESC = _('enables binding to a repository by a child node')
DISABLE_DESC = _('disables binding to a repository by a child node')
REPO_DESC = _('repository related commands')
AUTO_PUBLISH_DESC = _('if "true", the nodes information will be automatically published each '
                      'time the repository is synchronized; defaults to "true"')
SYNC_DESC = _('child node synchronization commands')
PUBLISH_DESC = _('publishing commands')
STRATEGY_DESC = _('synchronization strategy (mirror|additive) default is additive')
SCHEDULES_DESC = _('manage node sync schedules')


NODE_LIST_TITLE = _('Child Nodes')
REPO_LIST_TITLE = _('Enabled Repositories')


<<<<<<< HEAD
=======
# --- options ----------------------------------------------------------------

>>>>>>> 89e7a74e
AUTO_PUBLISH_OPTION = PulpCliOption('--auto-publish', AUTO_PUBLISH_DESC, required=False,
                                    default='true')

STRATEGY_OPTION = \
    PulpCliOption('--strategy', STRATEGY_DESC, required=False, default=constants.ADDITIVE_STRATEGY)

# --- messages ---------------------------------------------------------------

REPO_ENABLED = _('Repository enabled.')
REPO_DISABLED = _('Repository disabled.')
PUBLISH_SUCCEEDED = _('Publish succeeded.')
PUBLISH_FAILED = _('Publish failed. See: pulp log for details.')
NODE_ACTIVATED = _('Consumer activated as child node.')
NODE_DEACTIVATED = _('Child node deactivated.')
BIND_SUCCEEDED = _('Node bind succeeded.')
UNBIND_SUCCEEDED = _('Node unbind succeeded')
ALREADY_ENABLED = _('Repository already enabled. Nothing done.')
FAILED_NOT_ENABLED = _('Repository not enabled. See: the \'node repo enable\' command.')
NOT_BOUND_NOTHING_DONE = _('Node not bound to repository. No action performed.')
NOT_ACTIVATED_ERROR = _(
    '%(t)s [ %(id)s ] not activated as a node. See: the \'node activate\' command.')
NOT_ACTIVATED_NOTHING_DONE = _('%(t)s is not activated as a node. No action performed.')
NOT_ENABLED_NOTHING_DONE = _('%(t)s not enabled. No action performed.')
STRATEGY_NOT_SUPPORTED = _('Strategy [ %(n)s ] not supported. Must be one of: %(s)s')
RESOURCE_MISSING_ERROR = _('%(t)s [ %(id)s ] not found on the server.')
ALREADY_ACTIVATED_NOTHING_DONE = _('%(n)s already activated as child node. No action performed.')

BIND_WARNING = \
    _('Note: Repository [ %(r)s ] will be included in node synchronization.')
UNBIND_WARNING = \
    _('Warning: Repository [ %(r)s ] will NOT be included in node synchronization')

ENABLE_WARNING = \
    _('Note: Repository [ %(r)s ] will not be available for node synchronization until published.'
      '  See: the \'node repo publish\' command.')

AUTO_PUBLISH_WARNING = \
    _('Warning: enabling with auto-publish may degrade repository synchronization performance.')


# --- extension loading ------------------------------------------------------

@priority()
def initialize(context):
    """
    :type context: pulp.client.extensions.core.ClientContext
    """
    node_section = ensure_node_section(context.cli)
    node_section.add_command(NodeListCommand(context))
    node_section.add_command(NodeActivateCommand(context))
    node_section.add_command(NodeDeactivateCommand(context))
    node_section.add_command(NodeBindCommand(context))
    node_section.add_command(NodeUnbindCommand(context))

    repo_section = node_section.create_subsection(REPO_NAME, REPO_DESC)
    repo_section.add_command(NodeRepoEnableCommand(context))
    repo_section.add_command(NodeRepoDisableCommand(context))
    repo_section.add_command(NodeListRepositoriesCommand(context))
    repo_section.add_command(NodeRepoPublishCommand(context))

    sync_section = node_section.create_subsection(SYNC_NAME, SYNC_DESC)
    sync_section.add_command(NodeUpdateCommand(context))

    schedules_section = sync_section.create_subsection(SCHEDULES_NAME, SCHEDULES_DESC)
    schedules_section.add_command(sync_schedules.NodeCreateScheduleCommand(context))
    schedules_section.add_command(sync_schedules.NodeDeleteScheduleCommand(context))
    schedules_section.add_command(sync_schedules.NodeUpdateScheduleCommand(context))
    schedules_section.add_command(sync_schedules.NodeListScheduleCommand(context))
    schedules_section.add_command(sync_schedules.NodeNextRunCommand(context))


# --- listing ----------------------------------------------------------------

class NodeListCommand(ConsumerListCommand):

    STRATEGY_FIELD = 'update_strategy'

    _ALL_FIELDS = ConsumerListCommand._ALL_FIELDS[0:-1] \
        + [STRATEGY_FIELD] + ConsumerListCommand._ALL_FIELDS[-1:]

    def __init__(self, context):
        super(NodeListCommand, self).__init__(context, description=NODE_LIST_DESC)

    def get_title(self):
        return NODE_LIST_TITLE

    def get_consumer_list(self, kwargs):
        nodes = []
        for consumer in super(NodeListCommand, self).get_consumer_list(kwargs):
            notes = consumer['notes']
            if not notes.get(constants.NODE_NOTE_KEY):
                continue
            consumer[self.STRATEGY_FIELD] = \
                notes.get(constants.STRATEGY_NOTE_KEY, constants.DEFAULT_STRATEGY)
            nodes.append(consumer)
        return nodes

    def format_bindings(self, consumer):
        formatted = {}
        key = 'bindings'
        for binding in consumer.get(key, []):
            repo_id = binding['repo_id']
            type_id = binding['type_id']
            if type_id not in constants.ALL_DISTRIBUTORS:
                # nodes only
                continue
            strategy = binding['binding_config'].get('strategy', constants.DEFAULT_STRATEGY)
            repo_ids = formatted.get(strategy)
            if repo_ids is None:
                repo_ids = []
                formatted[strategy] = repo_ids
            repo_ids.append(repo_id)
        consumer[key] = formatted


class NodeListRepositoriesCommand(ListRepositoriesCommand):

    def __init__(self, context):
        super(NodeListRepositoriesCommand, self).__init__(
            context,
            description=REPO_LIST_DESC,
            repos_title=REPO_LIST_TITLE)

    def get_repositories(self, query_params, **kwargs):
        enabled = []
        _super = super(NodeListRepositoriesCommand, self)
        repositories = _super.get_repositories(query_params, **kwargs)
        for repository in repositories:
            repo_id = repository['id']
            http = self.context.server.repo_distributor.distributors(repo_id)
            for dist in http.response_body:
                if dist['distributor_type_id'] in constants.ALL_DISTRIBUTORS:
                    enabled.append(repository)
        return enabled


# --- publishing -------------------------------------------------------------

class NodeRepoPublishCommand(PollingCommand):

    def __init__(self, context):
        super(NodeRepoPublishCommand, self).__init__(PUBLISH_NAME, PUBLISH_DESC, self.run, context)
        self.add_option(OPTION_REPO_ID)

    def run(self, **kwargs):
        repo_id = kwargs[OPTION_REPO_ID.keyword]

        if not repository_enabled(self.context, repo_id):
            msg = FAILED_NOT_ENABLED
            self.context.prompt.render_failure_message(msg)
            return

        try:
            http = self.context.server.repo_actions.publish(repo_id, constants.HTTP_DISTRIBUTOR, {})
            task = http.response_body
            self.poll([task], kwargs)
        except NotFoundException, e:
            for _id, _type in missing_resources(e):
                if _type == 'repo_id':
                    msg = RESOURCE_MISSING_ERROR % dict(t=REPOSITORY, id=_id)
                    self.context.prompt.render_failure_message(msg)
                else:
                    raise
            return os.EX_DATAERR

    def succeeded(self, task):
        self.context.prompt.render_success_message(PUBLISH_SUCCEEDED)

    def failed(self, task):
        self.context.prompt.render_failure_message(PUBLISH_FAILED)


# --- activation -------------------------------------------------------------

class NodeActivateCommand(PulpCliCommand):

    def __init__(self, context):
        super(NodeActivateCommand, self).__init__(ACTIVATE_NAME, ACTIVATE_DESC, self.run)
        self.add_option(OPTION_CONSUMER_ID)
        self.add_option(STRATEGY_OPTION)
        self.context = context

    def run(self, **kwargs):

        consumer_id = kwargs[OPTION_CONSUMER_ID.keyword]
        strategy = kwargs[STRATEGY_OPTION.keyword]
        delta = {'notes': {constants.NODE_NOTE_KEY: True, constants.STRATEGY_NOTE_KEY: strategy}}

        if node_activated(self.context, consumer_id):
            msg = ALREADY_ACTIVATED_NOTHING_DONE % dict(n=CONSUMER)
            self.context.prompt.render_success_message(msg)
            return

        if strategy not in constants.STRATEGIES:
            msg = STRATEGY_NOT_SUPPORTED % dict(n=strategy, s=constants.STRATEGIES)
            self.context.prompt.render_failure_message(msg)
            return os.EX_DATAERR

        try:
            self.context.server.consumer.update(consumer_id, delta)
            self.context.prompt.render_success_message(NODE_ACTIVATED)
        except NotFoundException, e:
            for _id, _type in missing_resources(e):
                if _type == 'consumer':
                    msg = RESOURCE_MISSING_ERROR % dict(t=CONSUMER, id=_id)
                    self.context.prompt.render_failure_message(msg)
                else:
                    raise
            return os.EX_DATAERR


class NodeDeactivateCommand(PulpCliCommand):

    def __init__(self, context):
        super(NodeDeactivateCommand, self).__init__(DEACTIVATE_NAME, DEACTIVATE_DESC, self.run)
        self.add_option(NODE_ID_OPTION)
        self.context = context

    def run(self, **kwargs):

        consumer_id = kwargs[NODE_ID_OPTION.keyword]
        delta = {'notes': {constants.NODE_NOTE_KEY: None, constants.STRATEGY_NOTE_KEY: None}}

        if not node_activated(self.context, consumer_id):
            msg = NOT_ACTIVATED_NOTHING_DONE % dict(t=CONSUMER)
            self.context.prompt.render_success_message(msg)
            return

        try:
            self.context.server.consumer.update(consumer_id, delta)
            self.context.prompt.render_success_message(NODE_DEACTIVATED)
        except NotFoundException, e:
            for _id, _type in missing_resources(e):
                if _type == 'consumer':
                    msg = RESOURCE_MISSING_ERROR % dict(t=CONSUMER, id=_id)
                    self.context.prompt.render_failure_message(msg)
                else:
                    raise
            return os.EX_DATAERR


# --- enable -----------------------------------------------------------------

class NodeRepoEnableCommand(PulpCliCommand):

    def __init__(self, context):
        super(NodeRepoEnableCommand, self).__init__(ENABLE_NAME, ENABLE_DESC, self.run)
        self.add_option(OPTION_REPO_ID)
        self.add_option(AUTO_PUBLISH_OPTION)
        self.context = context

    def run(self, **kwargs):

        convert_boolean_arguments([AUTO_PUBLISH_OPTION.keyword], kwargs)

        repo_id = kwargs[OPTION_REPO_ID.keyword]
        auto_publish = kwargs[AUTO_PUBLISH_OPTION.keyword]
        binding = self.context.server.repo_distributor

        if repository_enabled(self.context, repo_id):
            msg = ALREADY_ENABLED
            self.context.prompt.render_success_message(msg)
            return

        try:
            binding.create(
                repo_id,
                constants.HTTP_DISTRIBUTOR,
                {},
                auto_publish,
                constants.HTTP_DISTRIBUTOR)
            self.context.prompt.render_success_message(REPO_ENABLED)
            self.context.prompt.render_warning_message(ENABLE_WARNING % dict(r=repo_id))
            if auto_publish:
                self.context.prompt.render_warning_message(AUTO_PUBLISH_WARNING)
        except NotFoundException, e:
            for _id, _type in missing_resources(e):
                if _type == 'repository':
                    msg = RESOURCE_MISSING_ERROR % dict(t=REPOSITORY, id=_id)
                    self.context.prompt.render_failure_message(msg)
                else:
                    raise
            return os.EX_DATAERR


class NodeRepoDisableCommand(PulpCliCommand):

    def __init__(self, context):
        super(NodeRepoDisableCommand, self).__init__(DISABLE_NAME, DISABLE_DESC, self.run)
        self.add_option(OPTION_REPO_ID)
        self.context = context

    def run(self, **kwargs):

        repo_id = kwargs[OPTION_REPO_ID.keyword]

        try:
            self.context.server.repo_distributor.delete(repo_id, constants.HTTP_DISTRIBUTOR)
            self.context.prompt.render_success_message(REPO_DISABLED)
        except NotFoundException, e:
            for _id, _type in missing_resources(e):
                if _type == 'repository':
                    msg = RESOURCE_MISSING_ERROR % dict(t=REPOSITORY, id=_id)
                    self.context.prompt.render_failure_message(msg)
                    continue
                if _type == 'distributor':
                    msg = NOT_ENABLED_NOTHING_DONE % dict(t=REPOSITORY)
                    self.context.prompt.render_failure_message(msg)
                    continue
                raise
            return os.EX_DATAERR


class BindingCommand(PulpCliCommand):

    def missing_resources(self, prompt, exception):
        unhandled = []
        for _id, _type in missing_resources(exception):
            if _type == 'consumer_id':
                msg = RESOURCE_MISSING_ERROR % dict(t=NODE, id=_id)
                prompt.render_failure_message(msg)
                continue
            if _type == 'repo_id':
                msg = RESOURCE_MISSING_ERROR % dict(t=REPOSITORY, id=_id)
                prompt.render_failure_message(msg)
                continue
            unhandled.append((_id, _type))
        return unhandled


class NodeBindCommand(BindingCommand):

    def __init__(self, context):
        super(NodeBindCommand, self).__init__(BIND_NAME, BIND_DESC, self.run)
        self.add_option(OPTION_REPO_ID)
        self.add_option(NODE_ID_OPTION)
        self.add_option(STRATEGY_OPTION)
        self.context = context

    def run(self, **kwargs):

        repo_id = kwargs[OPTION_REPO_ID.keyword]
        node_id = kwargs[NODE_ID_OPTION.keyword]
        dist_id = constants.HTTP_DISTRIBUTOR
        strategy = kwargs[STRATEGY_OPTION.keyword]
        binding_config = {constants.STRATEGY_KEYWORD: strategy}

        if not node_activated(self.context, node_id):
            msg = NOT_ACTIVATED_ERROR % dict(t=CONSUMER, id=node_id)
            self.context.prompt.render_failure_message(msg)
            return os.EX_USAGE

        if not repository_enabled(self.context, repo_id):
            msg = FAILED_NOT_ENABLED
            self.context.prompt.render_failure_message(msg)
            return os.EX_USAGE

        if strategy not in constants.STRATEGIES:
            msg = STRATEGY_NOT_SUPPORTED % dict(n=strategy, s=constants.STRATEGIES)
            self.context.prompt.render_failure_message(msg)
            return os.EX_DATAERR

        self.context.server.bind.bind(
            node_id,
            repo_id,
            dist_id,
            notify_agent=False,
            binding_config=binding_config)
        self.context.prompt.render_success_message(BIND_SUCCEEDED)
        warning = BIND_WARNING % dict(r=repo_id)
        self.context.prompt.render_warning_message(warning)


class NodeUnbindCommand(BindingCommand):

    def __init__(self, context):
        super(NodeUnbindCommand, self).__init__(UNBIND_NAME, UNBIND_DESC, self.run)
        self.add_option(OPTION_REPO_ID)
        self.add_option(NODE_ID_OPTION)
        self.context = context

    def run(self, **kwargs):

        repo_id = kwargs[OPTION_REPO_ID.keyword]
        node_id = kwargs[NODE_ID_OPTION.keyword]
        dist_id = constants.HTTP_DISTRIBUTOR

        try:
            self.context.server.bind.unbind(node_id, repo_id, dist_id)
            self.context.prompt.render_success_message(UNBIND_SUCCEEDED)
            warning = UNBIND_WARNING % dict(r=repo_id)
            self.context.prompt.render_warning_message(warning)
        except NotFoundException, e:
            unhandled = self.missing_resources(self.context.prompt, e)
            for _id, _type in unhandled:
                if _type == 'bind_id':
                    msg = NOT_BOUND_NOTHING_DONE
                    self.context.prompt.render_failure_message(msg)
                else:
                    raise
            return os.EX_DATAERR


class NodeUpdateCommand(PollingCommand):

    def __init__(self, context):
        super(NodeUpdateCommand, self).__init__(UPDATE_NAME, UPDATE_DESC, self.run, context)
        self.add_option(NODE_ID_OPTION)
        self.add_option(MAX_CONCURRENCY_OPTION)
        self.add_option(MAX_BANDWIDTH_OPTION)
        self.tracker = ProgressTracker(self.context.prompt)

    def run(self, **kwargs):
        node_id = kwargs[NODE_ID_OPTION.keyword]
        max_bandwidth = kwargs[MAX_BANDWIDTH_OPTION.keyword]
        max_concurrency = kwargs[MAX_CONCURRENCY_OPTION.keyword]
        units = [dict(type_id='node', unit_key=None)]
        options = {
            constants.MAX_DOWNLOAD_BANDWIDTH_KEYWORD: max_bandwidth,
            constants.MAX_DOWNLOAD_CONCURRENCY_KEYWORD: max_concurrency,
        }

        if not node_activated(self.context, node_id):
            msg = NOT_ACTIVATED_ERROR % dict(t=CONSUMER, id=node_id)
            self.context.prompt.render_failure_message(msg)
            return os.EX_USAGE

        try:
            http = self.context.server.consumer_content.update(node_id, units=units,
                                                               options=options)
            task = http.response_body
            self.poll([task], kwargs)
        except NotFoundException, e:
            for _id, _type in missing_resources(e):
                if _type == 'consumer':
                    msg = RESOURCE_MISSING_ERROR % dict(t=NODE, id=_id)
                    self.context.prompt.render_failure_message(msg)
                else:
                    raise
            return os.EX_DATAERR

    def progress(self, task, spinner):
        self.tracker.display(task.progress_report)

    def succeeded(self, task):
        report = task.result['details'].values()[0]
        r = UpdateRenderer(self.context.prompt, report)
        r.render()<|MERGE_RESOLUTION|>--- conflicted
+++ resolved
@@ -60,11 +60,6 @@
 REPO_LIST_TITLE = _('Enabled Repositories')
 
 
-<<<<<<< HEAD
-=======
-# --- options ----------------------------------------------------------------
-
->>>>>>> 89e7a74e
 AUTO_PUBLISH_OPTION = PulpCliOption('--auto-publish', AUTO_PUBLISH_DESC, required=False,
                                     default='true')
 
