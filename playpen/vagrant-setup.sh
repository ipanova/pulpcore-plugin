#!/bin/bash -e

if [ $(getenforce) = "Enforcing" ]; then
    echo "Disabling selinux for dev install"
    # dev setup does not work with selinux at this time
    sudo setenforce 0
    sudo sed -i 's/enforcing/permissive/' /etc/sysconfig/selinux
fi


if ! sudo grep -q "StrictModes no" /etc/ssh/sshd_config; then
    echo -e "\nIn some setups (eg. Vagrant), it is necessary to disable"
    echo "ssh strict modes to access the machine with key based authentication."
    echo "StrictModes will be disabled now and for future restarts."
    echo "Disabling StrictModes"
    sudo sed -i 's/#StrictModes yes/StrictModes no/' /etc/ssh/sshd_config
    sudo systemctl restart sshd
fi


echo "Install some prereqs"
sudo dnf install -y wget yum-utils redhat-lsb-core

echo "setting up repos"
# repo setup
pushd /etc/yum.repos.d
if [ "$(lsb_release -si)" = "Fedora" ]; then
    if [ ! -f fedora-pulp.repo ]; then
        sudo wget -q https://repos.fedorapeople.org/repos/pulp/pulp/fedora-pulp.repo
    fi
else
    if [ ! -f rhel-pulp.repo ]; then
        sudo wget -q https://repos.fedorapeople.org/repos/pulp/pulp/rhel-pulp.repo
    fi
    if ! rpm -q epel-release; then
        if [ "$(lsb_release -si)" = "CentOS" ]; then
            sudo dnf install -y epel-release
        else
            sudo rpm -Uvh http://download.fedoraproject.org/pub/epel/7/x86_64/e/epel-release-7-5.noarch.rpm
        fi
    fi
fi
sudo yum-config-manager --enable pulp-2.6-beta > /dev/null
sudo yum-config-manager --enable pulp-2.6-testing > /dev/null
popd

echo "installing some dev tools"
sudo dnf install -y vim-enhanced python-virtualenvwrapper bash-completion \
                    python-django-bash-completion

if ! grep WORKON_HOME ~/.bashrc; then
    echo "Setting up virtualenv"
    echo -e "# Set up virtualenvwrapper\nexport WORKON_HOME=$HOME/.virtualenvs\nexport PIP_VIRTUALENV_BASE=$WORKON_HOME\nexport VIRTUALENV_USE_DISTRIBUTE=true\nexport PIP_RESPECT_VIRTUALENV=true\nsource /usr/bin/virtualenvwrapper.sh" >> ~/.bashrc
fi
# We always need to source those variables from the bashrc, in case the user is running this for the
# first time, or invoking the script directly with bash.
. ~/.bashrc

# install rpms, then remove pulp*
echo "installing RPMs"
<<<<<<< HEAD
sudo yum install -y @pulp-server-qpid @pulp-admin @pulp-consumer
sudo yum remove -y pulp-\* python-pulp\*
sudo yum install -y git mongodb mongodb-server python-debian python-django python-glanceclient \
                    python-keystoneclient python-mongoengine python-paste python-qpid-qmf \
                    python-setuptools python-sphinx qpid-cpp-server qpid-cpp-server-store

echo "Starting services, this may take a few minutes due to mongodb journal allocation"
for s in qpidd mongod; do
  sudo systemctl enable $s
  sudo systemctl start $s
done

=======
sudo dnf install -y @pulp-server-qpid @pulp-admin @pulp-consumer
sudo dnf remove --setopt=clean_requirements_on_remove=false -y pulp-\* python-pulp\*
sudo dnf install -y git mongodb mongodb-server python-django python-flake8 python-mock \
                    python-mongoengine python-nose python-paste python-pip python-qpid-qmf \
                    python-setuptools python-sphinx qpid-cpp-server qpid-cpp-server-store \
                    python-unittest2

>>>>>>> 92f2faa8
pushd devel
for r in {pulp,pulp_deb,pulp_docker,pulp_openstack,pulp_ostree,pulp_puppet,pulp_python,pulp_rpm}; do
  if [ -d $r ]; then
    echo "installing $r dev code"
    pushd $r
    # This command has an exit code of 1 when it works?
    ! mkvirtualenv --system-site-packages $r
    workon $r
    setvirtualenvproject
    # Install dependencies for automated tests
    pip install -r test_requirements.txt
    sudo python ./pulp-dev.py -I
    ./run-tests.py -x --enable-coverage
    deactivate
    popd
  fi
done

# If there is no .vimrm, give them a basic one
if [ ! -f /home/vagrant/.vimrc ]; then
    echo -e "set expandtab\nset tabstop=4\nset shiftwidth=4\n" > /home/vagrant/.vimrc
fi

echo "Adjusting facls for apache"
setfacl -m user:apache:rwx /home/vagrant

<<<<<<< HEAD
=======
# disable mongo journaling since this is a dev setup
sudo sed -i 's/journal = true/nojournal = true/' /etc/mongodb.conf

echo "Disabling MongoDB journal and starting services"
for s in qpidd mongod goferd; do
  sudo systemctl enable $s
  sudo systemctl start $s
done

>>>>>>> 92f2faa8
echo "populating mongodb"
sudo -u apache pulp-manage-db

echo "Starting more services"
for s in goferd httpd pulp_workers pulp_celerybeat pulp_resource_manager; do
  sudo systemctl enable $s
  sudo systemctl start $s
done

echo "Disabling SSL verification on dev setup"
sudo sed -i 's/# verify_ssl: True/verify_ssl: False/' /etc/pulp/admin/admin.conf

if [ ! -f /home/vagrant/.pulp/user-cert.pem ]; then
    echo "Logging in"
    pulp-admin login -u admin -p admin
fi

if [ "$(pulp-admin rpm repo list | grep zoo)" = "" ]; then
    echo "Creating and syncing the example zoo repository"
    pulp-admin rpm repo create --repo-id zoo --feed \
        https://repos.fedorapeople.org/repos/pulp/pulp/demo_repos/zoo/ --relative-url zoo
    pulp-admin rpm repo sync run --repo-id zoo
fi

echo -e '\n\nDone. Your development environment was provisioned successfully! Here are some tips:\n'
echo -e "\t* You can ssh into your vagrant environment like this:\n"
echo -e "\t\t$ vagrant ssh"
echo -e "\n\t* Your code is all checked out inside of ~/devel/."
echo -e "\n\t* The default username:password is admin:admin. When your session expires, you can log"
echo -e "\t  in again with pulp-admin login -u admin"
echo -e "\n\t* You can type workon <project> to quickly cd to a project dir and activate its "
echo -e "\t  virtualenv. For example:\n"
echo -e "\t\t$ workon pulp_python\n"<|MERGE_RESOLUTION|>--- conflicted
+++ resolved
@@ -58,28 +58,21 @@
 
 # install rpms, then remove pulp*
 echo "installing RPMs"
-<<<<<<< HEAD
-sudo yum install -y @pulp-server-qpid @pulp-admin @pulp-consumer
-sudo yum remove -y pulp-\* python-pulp\*
-sudo yum install -y git mongodb mongodb-server python-debian python-django python-glanceclient \
+sudo dnf install -y @pulp-server-qpid @pulp-admin @pulp-consumer
+sudo dnf remove --setopt=clean_requirements_on_remove=false -y pulp-\* python-pulp\*
+sudo dnf install -y git mongodb mongodb-server python-debian python-django python-glanceclient \
                     python-keystoneclient python-mongoengine python-paste python-qpid-qmf \
                     python-setuptools python-sphinx qpid-cpp-server qpid-cpp-server-store
 
-echo "Starting services, this may take a few minutes due to mongodb journal allocation"
+# disable mongo journaling since this is a dev setup
+echo "Disabling MongoDB journal and starting services"
+sudo sed -i 's/journal = true/nojournal = true/' /etc/mongodb.conf
 for s in qpidd mongod; do
   sudo systemctl enable $s
   sudo systemctl start $s
 done
 
-=======
-sudo dnf install -y @pulp-server-qpid @pulp-admin @pulp-consumer
-sudo dnf remove --setopt=clean_requirements_on_remove=false -y pulp-\* python-pulp\*
-sudo dnf install -y git mongodb mongodb-server python-django python-flake8 python-mock \
-                    python-mongoengine python-nose python-paste python-pip python-qpid-qmf \
-                    python-setuptools python-sphinx qpid-cpp-server qpid-cpp-server-store \
-                    python-unittest2
 
->>>>>>> 92f2faa8
 pushd devel
 for r in {pulp,pulp_deb,pulp_docker,pulp_openstack,pulp_ostree,pulp_puppet,pulp_python,pulp_rpm}; do
   if [ -d $r ]; then
@@ -106,18 +99,6 @@
 echo "Adjusting facls for apache"
 setfacl -m user:apache:rwx /home/vagrant
 
-<<<<<<< HEAD
-=======
-# disable mongo journaling since this is a dev setup
-sudo sed -i 's/journal = true/nojournal = true/' /etc/mongodb.conf
-
-echo "Disabling MongoDB journal and starting services"
-for s in qpidd mongod goferd; do
-  sudo systemctl enable $s
-  sudo systemctl start $s
-done
-
->>>>>>> 92f2faa8
 echo "populating mongodb"
 sudo -u apache pulp-manage-db
 
