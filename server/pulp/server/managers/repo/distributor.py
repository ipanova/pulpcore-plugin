from gettext import gettext as _
import logging
import re
import sys
import uuid

from celery import task

from pulp.plugins.conduits.repo_config import RepoConfigConduit
from pulp.plugins.config import PluginCallConfiguration
from pulp.plugins.loader import api as plugin_api
from pulp.server.async.tasks import Task
from pulp.server.db.model.repository import Repo, RepoDistributor
from pulp.server.exceptions import (MissingResource, InvalidValue, PulpExecutionException,
                                    PulpDataException)
from pulp.server.managers.schedule.repo import RepoPublishScheduleManager
import pulp.server.managers.repo._common as common_utils


_DISTRIBUTOR_ID_REGEX = re.compile(r'^[\-_A-Za-z0-9]+$')  # letters, numbers, underscore, hyphen


_logger = logging.getLogger(__name__)


class RepoDistributorManager(object):

    def get_distributor(self, repo_id, distributor_id):
        """
        Returns an individual distributor on the given repo.

        @param repo_id: identifies the repo
        @type  repo_id: str

        @param distributor_id: identifies the distributor
        @type  distributor_id: str

        @return: key-value pairs describing the distributor
        @rtype:  dict

        @raise MissingResource: if either the repo doesn't exist or there is no
               distributor with the given ID
        """

        distributor = RepoDistributor.get_collection().find_one(
            {'repo_id': repo_id, 'id': distributor_id})

        if distributor is None:
            raise MissingResource(distributor=distributor_id)

        return distributor

    def get_distributors(self, repo_id):
        """
        Returns all distributors on the given repo.

        @param repo_id: identifies the repo
        @type  repo_id: str

        @return: list of key-value pairs describing the distributors; empty list
                 if there are none for the given repo
        @rtype:  list, None

        @raise MissingResource: if the given repo doesn't exist
        """

        repo = Repo.get_collection().find_one({'id': repo_id})
        if repo is None:
            raise MissingResource(repository=repo_id)

        distributors = list(RepoDistributor.get_collection().find({'repo_id': repo_id}))
        return distributors

    @staticmethod
    def find_by_repo_list(repo_id_list):
        """
        Returns serialized versions of all distributors for given repos. Any
        IDs that do not refer to valid repos are ignored and will not
        raise an error.

        @param repo_id_list: list of distributor IDs to fetch
        @type  repo_id_list: list of str

        @return: list of serialized distributors
        @rtype:  list of dict
        """
        spec = {'repo_id': {'$in': repo_id_list}}
        projection = {'scratchpad': 0}
        return list(RepoDistributor.get_collection().find(spec, projection))

    @staticmethod
    def find_by_criteria(criteria):
        """
        Find distributors by criteria.

        :param criteria: The search criteria.
        :type criteria: pulp.server.db.model.criteria.Criteria
        :return: list of: RepoDistributor
        :rtype: list
        """
        collection = RepoDistributor.get_collection()
        return collection.query(criteria)

    @staticmethod
    def add_distributor(repo_id, distributor_type_id, repo_plugin_config,
                        auto_publish, distributor_id=None):
        """
        Adds an association from the given repository to a distributor. The
        association will be tracked through the distributor_id; each distributor
        on a given repository must have a unique ID. If this is not specified,
        one will be generated. If a distributor already exists on the repo for
        the given ID, the existing one will be removed and replaced with the
        newly configured one.

        :param repo_id:                         identifies the repo
        :type  repo_id:                         str
        :param distributor_type_id:             identifies the distributor; must correspond to a
                                                distributor loaded at server startup
        :type  distributor_type_id:             str
        :param repo_plugin_config:              configuration the repo will use with this
                                                distributor; may be None
        :type  repo_plugin_config:              dict
        :param auto_publish:                    if true, this distributor will be invoked at the end
                                                of every sync
        :type  auto_publish:                    bool
        :param distributor_id:                  unique ID to refer to this distributor for this repo
        :type  distributor_id:                  str
        :return:                                ID assigned to the distributor (only valid in
                                                conjunction with the repo)
        :raise MissingResource:                 if the given repo_id does not refer to a valid repo
        :raise InvalidValue:                    if the distributor ID is provided and unacceptable
        :raise InvalidDistributorConfiguration: if the distributor plugin does not accept the given
                                                configuration
        """

        repo_coll = Repo.get_collection()
        distributor_coll = RepoDistributor.get_collection()

        # Validation
        repo = repo_coll.find_one({'id': repo_id})
        if repo is None:
            raise MissingResource(repository=repo_id)

        if not plugin_api.is_valid_distributor(distributor_type_id):
            raise InvalidValue(['distributor_type_id'])

        # Determine the ID for this distributor on this repo; will be
        # unique for all distributors on this repository but not globally
        if distributor_id is None:
            distributor_id = str(uuid.uuid4())
        else:
            # Validate if one was passed in
            if not is_distributor_id_valid(distributor_id):
                raise InvalidValue(['distributor_id'])

        distributor_instance, plugin_config = plugin_api.get_distributor_by_id(distributor_type_id)

        # Convention is that a value of None means unset. Remove any keys that
        # are explicitly set to None so the plugin will default them.
        if repo_plugin_config is not None:
            clean_config = dict([(k, v) for k, v in repo_plugin_config.items() if v is not None])
        else:
            clean_config = None

        # Let the distributor plugin verify the configuration
        call_config = PluginCallConfiguration(plugin_config, clean_config)
        transfer_repo = common_utils.to_transfer_repo(repo)

        config_conduit = RepoConfigConduit(distributor_type_id)

        result = distributor_instance.validate_config(transfer_repo, call_config, config_conduit)

        # For backward compatibility with plugins that don't yet return the tuple
        if isinstance(result, bool):
            valid_config = result
            message = None
        else:
            valid_config, message = result

        if not valid_config:
            raise PulpDataException(message)

        # Remove the old distributor if it exists
        try:
            RepoDistributorManager.remove_distributor(repo_id, distributor_id)
        except MissingResource:
            pass  # if it didn't exist, no problem

        # Let the distributor plugin initialize the repository
        try:
            distributor_instance.distributor_added(transfer_repo, call_config)
        except Exception:
            msg = _('Error initializing distributor [%(d)s] for repo [%(r)s]')
            msg = msg % {'d': distributor_type_id, 'r': repo_id}
            _logger.exception(msg)
            raise PulpExecutionException(), None, sys.exc_info()[2]

        # Database Update
        distributor = RepoDistributor(repo_id, distributor_id, distributor_type_id, clean_config,
                                      auto_publish)
        distributor_coll.save(distributor, safe=True)

        return distributor

    @staticmethod
    def remove_distributor(repo_id, distributor_id):
        """
        Removes a distributor from a repository.

        @param repo_id: identifies the repo
        @type  repo_id: str

        @param distributor_id: identifies the distributor to delete
        @type  distributor_id: str

        @raise MissingResource: if repo_id doesn't correspond to a valid repo
        @raise MissingResource: if there is no distributor with the given ID
        """

        repo_coll = Repo.get_collection()
        distributor_coll = RepoDistributor.get_collection()

        # Validation
        repo = repo_coll.find_one({'id': repo_id})
        if repo is None:
            raise MissingResource(repository=repo_id)

        repo_distributor = distributor_coll.find_one({'repo_id': repo_id, 'id': distributor_id})
        if repo_distributor is None:
            raise MissingResource(distributor=distributor_id)

        # remove schedules
        RepoPublishScheduleManager().delete_by_distributor_id(repo_id, repo_distributor['id'])

        # Call the distributor's cleanup method
        distributor_type_id = repo_distributor['distributor_type_id']
        distributor_instance, plugin_config = plugin_api.get_distributor_by_id(distributor_type_id)

        call_config = PluginCallConfiguration(plugin_config, repo_distributor['config'])

        transfer_repo = common_utils.to_transfer_repo(repo)

        distributor_instance.distributor_removed(transfer_repo, call_config)

        # Update the database to reflect the removal
        distributor_coll.remove({'_id': repo_distributor['_id']}, safe=True)

    @staticmethod
    def update_distributor_config(repo_id, distributor_id, distributor_config, auto_publish=None):
        """
        Attempts to update the saved configuration for the given distributor.
        The distributor will be asked if the new configuration is valid. If not,
        this method will raise an error and the existing configuration will
        remain unchanged.

        :param repo_id: identifies the repo
        :type  repo_id: str

        :param distributor_id: identifies the distributor on the repo
        :type  distributor_id: str

        :param distributor_config: new configuration values to use
        :type  distributor_config: dict

        :param auto_publish: If true, this distributor is used automatically during a sync operation
        :type auto_publish: bool

        :return: the updated distributor
        :rtype:  dict

        :raise MissingResource: if the given repo or distributor doesn't exist
        :raise PulpDataException: if the plugin rejects the given changes
        """

        repo_coll = Repo.get_collection()
        distributor_coll = RepoDistributor.get_collection()

        # Input Validation
        repo = repo_coll.find_one({'id': repo_id})
        if repo is None:
            raise MissingResource(repository=repo_id)

        repo_distributor = distributor_coll.find_one({'repo_id': repo_id, 'id': distributor_id})
        if repo_distributor is None:
            raise MissingResource(distributor=distributor_id)

        distributor_type_id = repo_distributor['distributor_type_id']
        distributor_instance, plugin_config = plugin_api.get_distributor_by_id(distributor_type_id)

        # The supplied config is a delta of changes to make to the existing config.
        # The plugin expects a full configuration, so we apply those changes to
        # the original config and pass that to the plugin's validate method.
        merged_config = dict(repo_distributor['config'])

        # The convention is that None in an update is removing the value and
        # setting it to the default. Find all such properties in this delta and
        # remove them from the existing config if they are there.
        unset_property_names = [k for k in distributor_config if distributor_config[k] is None]
        for key in unset_property_names:
            merged_config.pop(key, None)
            distributor_config.pop(key, None)

        # Whatever is left over are the changed/added values, so merge them in.
        merged_config.update(distributor_config)

        # Let the distributor plugin verify the configuration
        call_config = PluginCallConfiguration(plugin_config, merged_config)
        transfer_repo = common_utils.to_transfer_repo(repo)
        config_conduit = RepoConfigConduit(distributor_type_id)

        result = distributor_instance.validate_config(transfer_repo, call_config,
                                                          config_conduit)

<<<<<<< HEAD
            # For backward compatibility with plugins that don't yet return the tuple
            if isinstance(result, bool):
                valid_config = result
                message = None
            else:
                valid_config, message = result
        except Exception, e:
            msg = _('Exception raised from distributor [%(d)s] while validating config for repo '
                    '[%(r)s]')
            msg = msg % {'d': distributor_type_id, 'r': repo_id}
            _logger.exception(msg)
            raise PulpDataException(e.args), None, sys.exc_info()[2]
=======
        # For backward compatibility with plugins that don't yet return the tuple
        if isinstance(result, bool):
            valid_config = result
            message = None
        else:
            valid_config, message = result
>>>>>>> 1c110e3f

        if not valid_config:
            raise PulpDataException(message)

        # Confirm that the auto_publish value is sane before updating the value, if it exists
        if auto_publish is not None:
            if isinstance(auto_publish, bool):
                repo_distributor['auto_publish'] = auto_publish
            else:
                raise InvalidValue(['auto_publish'])

        # If we got this far, the new config is valid, so update the database
        repo_distributor['config'] = merged_config
        distributor_coll.save(repo_distributor, safe=True)

        return repo_distributor

    def create_bind_payload(self, repo_id, distributor_id, binding_config):
        """
        Requests the distributor plugin to generate the consumer bind payload.

        @param repo_id: identifies the repo being bound
        @type  repo_id: str

        @param distributor_id: identifies the distributor
        @type  distributor_id: str

        @param binding_config: configuration applicable only to the binding whose
               payload is being created; may be None
        @type  binding_config: object or None

        @return: payload object to pass to the consumer
        @rtype:  dict

        @raise MissingResource: if the repo or distributor do not exist
        @raise PulpExecutionException: if the distributor raises an error
        """

        # Input Validation
        repo_distributor = self.get_distributor(repo_id, distributor_id)
        repo = Repo.get_collection().find_one({'id': repo_id})

        distributor_type_id = repo_distributor['distributor_type_id']
        distributor_instance, plugin_config = plugin_api.get_distributor_by_id(distributor_type_id)

        # Let the distributor plugin verify the configuration
        call_config = PluginCallConfiguration(plugin_config, repo_distributor['config'])
        transfer_repo = common_utils.to_transfer_repo(repo)

        try:
            payload = distributor_instance.create_consumer_payload(transfer_repo, call_config,
                                                                   binding_config)
            return payload
        except Exception:
            msg = _('Exception raised from distributor [%(d)s] generating consumer payload')
            msg = msg % {'d': distributor_id}
            _logger.exception(msg)
            raise PulpExecutionException(), None, sys.exc_info()[2]

    def get_distributor_scratchpad(self, repo_id, distributor_id):
        """
        Returns the contents of the distributor's scratchpad for the given repo.
        If there is no such distributor or the scratchpad has not been set, None
        is returned.

        @param repo_id: identifies the repo
        @type  repo_id: str

        @param distributor_id: identifies the distributor on the repo
        @type  distributor_id: str

        @return: value set for the distributor's scratchpad
        @rtype:  anything that can be saved in the database
        """

        distributor_coll = RepoDistributor.get_collection()

        # Validation
        repo_distributor = distributor_coll.find_one({'repo_id': repo_id, 'id': distributor_id})
        if repo_distributor is None:
            return None

        scratchpad = repo_distributor.get('scratchpad', None)
        return scratchpad

    def set_distributor_scratchpad(self, repo_id, distributor_id, contents):
        """
        Sets the value of the scratchpad for the given repo and saves it to the
        database. If there is a previously saved value it will be replaced.

        If there is no distributor with the given ID on the repo, this call does
        nothing.

        @param repo_id: identifies the repo
        @type  repo_id: str

        @param distributor_id: identifies the distributor on the repo
        @type  distributor_id: str

        @param contents: value to write to the scratchpad field
        @type  contents: anything that can be saved in the database
        """

        distributor_coll = RepoDistributor.get_collection()

        # Validation
        repo_distributor = distributor_coll.find_one({'repo_id': repo_id, 'id': distributor_id})
        if repo_distributor is None:
            return

        # Update
        repo_distributor['scratchpad'] = contents
        distributor_coll.save(repo_distributor, safe=True)

    def add_publish_schedule(self, repo_id, distributor_id, schedule_id):
        """
        Add a scheduled publish for the repo to the given distributor.
        @param repo_id:
        @param distributor_id:
        @param schedule_id:
        """
        collection = RepoDistributor.get_collection()
        distributor = collection.find_one({'repo_id': repo_id, 'id': distributor_id})
        if distributor is None:
            raise MissingResource(repo=repo_id, distributor=distributor_id)
        if schedule_id in distributor['scheduled_publishes']:
            return
        collection.update({'_id': distributor['_id']},
                          {'$push': {'scheduled_publishes': schedule_id}},
                          safe=True)

    def remove_publish_schedule(self, repo_id, distributor_id, schedule_id):
        """
        Add a scheduled publish for the repo to the given distributor.
        @param repo_id:
        @param distributor_id:
        @param schedule_id:
        """
        collection = RepoDistributor.get_collection()
        distributor = collection.find_one({'repo_id': repo_id, 'id': distributor_id})
        if distributor is None:
            raise MissingResource(repo=repo_id, distributor=distributor_id)
        if schedule_id not in distributor['scheduled_publishes']:
            return
        collection.update({'_id': distributor['_id']},
                          {'$pull': {'scheduled_publishes': schedule_id}},
                          safe=True)

    def list_publish_schedules(self, repo_id, distributor_id):
        """
        Add a scheduled publish for the repo to the given distributor.
        @param repo_id:
        @param distributor_id:
        """
        collection = RepoDistributor.get_collection()
        distributor = collection.find_one({'repo_id': repo_id, 'id': distributor_id})
        if distributor is None:
            raise MissingResource(repo=repo_id, distributor=distributor_id)
        return distributor['scheduled_publishes']


add_distributor = task(RepoDistributorManager.add_distributor, base=Task)
remove_distributor = task(RepoDistributorManager.remove_distributor, base=Task, ignore_result=True)
update_distributor_config = task(RepoDistributorManager.update_distributor_config, base=Task,
                                 ignore_result=True)


def is_distributor_id_valid(distributor_id):
    """
    @return: true if the distributor ID is valid; false otherwise
    @rtype:  bool
    """
    result = _DISTRIBUTOR_ID_REGEX.match(distributor_id) is not None
    return result<|MERGE_RESOLUTION|>--- conflicted
+++ resolved
@@ -309,29 +309,14 @@
         config_conduit = RepoConfigConduit(distributor_type_id)
 
         result = distributor_instance.validate_config(transfer_repo, call_config,
-                                                          config_conduit)
-
-<<<<<<< HEAD
-            # For backward compatibility with plugins that don't yet return the tuple
-            if isinstance(result, bool):
-                valid_config = result
-                message = None
-            else:
-                valid_config, message = result
-        except Exception, e:
-            msg = _('Exception raised from distributor [%(d)s] while validating config for repo '
-                    '[%(r)s]')
-            msg = msg % {'d': distributor_type_id, 'r': repo_id}
-            _logger.exception(msg)
-            raise PulpDataException(e.args), None, sys.exc_info()[2]
-=======
+                                                      config_conduit)
+
         # For backward compatibility with plugins that don't yet return the tuple
         if isinstance(result, bool):
             valid_config = result
             message = None
         else:
             valid_config, message = result
->>>>>>> 1c110e3f
 
         if not valid_config:
             raise PulpDataException(message)
