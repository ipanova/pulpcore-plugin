# -*- coding: utf-8 -*-
#
# Copyright © 2011-2012 Red Hat, Inc.
#
# This software is licensed to you under the GNU General Public
# License as published by the Free Software Foundation; either version
# 2 of the License (GPLv2) or (at your option) any later version.
# There is NO WARRANTY for this software, express or implied,
# including the implied warranties of MERCHANTABILITY,
# NON-INFRINGEMENT, or FITNESS FOR A PARTICULAR PURPOSE. You should
# have received a copy of GPLv2 along with this software; if not, see
# http://www.gnu.org/licenses/old-licenses/gpl-2.0.txt.

from gettext import gettext as _
import logging
import sys

from celery import task
import web

from pulp.common import constants
from pulp.common.tags import action_tag, resource_tag
from pulp.server import config as pulp_config
from pulp.server.auth.authorization import CREATE, READ, DELETE, EXECUTE, UPDATE
from pulp.server.db.model.criteria import UnitAssociationCriteria, Criteria
from pulp.server.db.model.repository import RepoContentUnit, Repo
from pulp.server.dispatch import constants as dispatch_constants, factory as dispatch_factory
from pulp.server.dispatch.call import CallRequest, CallReport
from pulp.server.itineraries.repo import sync_with_auto_publish_itinerary, publish_itinerary
from pulp.server.tasks import repository
from pulp.server.webservices import execution
from pulp.server.webservices import serialization
from pulp.server.webservices.controllers.base import JSONController
from pulp.server.webservices.controllers.decorators import auth_required
from pulp.server.webservices.controllers.search import SearchController
import pulp.server.exceptions as exceptions
import pulp.server.managers.factory as manager_factory


logger = logging.getLogger(__name__)


def _merge_related_objects(name, manager, repos):
    """
    Takes a list of Repo objects and adds their corresponding related objects
    in a list under the attribute given in 'name'. Uses the given manager to
    access the related objects by passing the list of IDs for the given repos.
    This is most commonly used for RepoImporter or RepoDistributor objects in
    lists under the 'importers' and 'distributors' attributes.

    @param name: name of the field, such as 'importers' or 'distributors'.
    @type  name: str

    @param manager: manager class for the object type. must implement a method
                    'find_by_repo_list' that takes a list of repo ids.

    @param repos: list of Repo instances that should have importers and
                  distributors added.
    @type  repos  list of Repo instances

    @return the same list that was passed in, just for convenience. The list
            itself is not modified- only its members are modified in-place.
    @rtype  list of Repo instances
    """
    repo_ids = tuple(repo['id'] for repo in repos)

    # make it cheap to access each repo by id
    repo_dict = dict((repo['id'], repo) for repo in repos)

    # guarantee that at least an empty list will be present
    for repo in repos:
        repo[name] = []

    for item in manager.find_by_repo_list(repo_ids):
        repo_dict[item['repo_id']][name].append(item)

    return repos

# -- repo controllers ---------------------------------------------------------


class RepoCollection(JSONController):

    # Scope: Collection
    # GET:   Retrieve all repositories in the system
    # POST:  Repository Create

    @staticmethod
    def _process_repos(repos, importers=False, distributors=False):
        """
        Apply standard processing to a collection of repositories being returned
        to a client.  Adds the object link and optionally adds related importers
        and distributors.

        @param repos: collection of repositories
        @type  repos: list, tuple

        @param importers:   iff True, adds related importers under the
                            attribute "importers".
        @type  importers:   bool

        @param distributors:    iff True, adds related distributors under the
                                attribute "distributors".
        @type  distributors:    bool

        @return the same list that was passed in, just for convenience. The list
                itself is not modified- only its members are modified in-place.
        @rtype  list of Repo instances
        """
        if importers:
            _merge_related_objects(
                'importers', manager_factory.repo_importer_manager(), repos)
        if distributors:
            _merge_related_objects(
                'distributors', manager_factory.repo_distributor_manager(), repos)

        for repo in repos:
            repo.update(serialization.link.search_safe_link_obj(repo['id']))
            # Remove internally used scratchpad from repo details
            if 'scratchpad' in repo:
                del repo['scratchpad']

        return repos

    @auth_required(READ)
    def GET(self):
        """
        Looks for query parameters 'importers' and 'distributors', and will add
        the corresponding fields to the each repository returned. Query
        parameter 'details' is equivalent to passing both 'importers' and
        'distributors'.
        """
        query_params = web.input()
        all_repos = list(Repo.get_collection().find(projection={'scratchpad': 0}))

        if query_params.get('details', False):
            query_params['importers'] = True
            query_params['distributors'] = True

        self._process_repos(
            all_repos,
            query_params.get('importers', False),
            query_params.get('distributors', False)
        )

        # Return the repos or an empty list; either way it's a 200
        return self.ok(all_repos)

    @auth_required(CREATE)
    def POST(self):

        # Pull the repo data out of the request body (validation will occur
        # in the manager)
        repo_data = self.params()
        id = repo_data.get('id', None)
        display_name = repo_data.get('display_name', None)
        description = repo_data.get('description', None)
        notes = repo_data.get('notes', None)

        importer_type_id = repo_data.get('importer_type_id', None)
        importer_repo_plugin_config = repo_data.get('importer_config', None)

        distributors = repo_data.get('distributors', None)

        # Creation
        repo_manager = manager_factory.repo_manager()
        args = [id, display_name, description, notes]
        kwargs = {'importer_type_id': importer_type_id,
                  'importer_repo_plugin_config': importer_repo_plugin_config,
                  'distributor_list': distributors}
        repo = repo_manager.create_and_configure_repo(*args, **kwargs)
        repo.update(serialization.link.child_link_obj(id))
        return self.created(id, repo)


class RepoSearch(SearchController):
    def __init__(self):
        super(RepoSearch, self).__init__(
            manager_factory.repo_query_manager().find_by_criteria)

    @auth_required(READ)
    def GET(self):
        query_params = web.input()
        if query_params.pop('details', False):
            query_params['importers'] = True
            query_params['distributors'] = True
        items = self._get_query_results_from_get(
            ('details', 'importers', 'distributors'))

        RepoCollection._process_repos(
            items,
            query_params.pop('importers', False),
            query_params.pop('distributors', False)
        )
        return self.ok(items)

    @auth_required(READ)
    def POST(self):
        """
        Searches based on a Criteria object. Requires a posted parameter
        'criteria' which has a data structure that can be turned into a
        Criteria instance.
        """
        items = self._get_query_results_from_post()

        RepoCollection._process_repos(
            items,
            self.params().get('importers', False),
            self.params().get('distributors', False)
        )
        return self.ok(items)


class RepoResource(JSONController):

    # Scope:   Resource
    # GET:     Repository Retrieval
    # DELETE:  Repository Delete
    # PUT:     Repository Update

    @auth_required(READ)
    def GET(self, id):
        """
        Looks for query parameters 'importers' and 'distributors', and will add
        the corresponding fields to the repository returned. Query parameter
        'details' is equivalent to passing both 'importers' and 'distributors'.
        """
        query_params = web.input()
        query_manager = manager_factory.repo_query_manager()
        repo = query_manager.find_by_id(id)

        if repo is None:
            raise exceptions.MissingResource(repo=id)

        repo.update(serialization.link.current_link_obj())

        if query_params.get('details', False):
            query_params['importers'] = True
            query_params['distributors'] = True

        if query_params.get('importers', False):
            repo = _merge_related_objects(
                'importers', manager_factory.repo_importer_manager(), (repo,))[0]
        if query_params.get('distributors', False):
            repo = _merge_related_objects(
                'distributors', manager_factory.repo_distributor_manager(), (repo,))[0]

        return self.ok(repo)

    @auth_required(DELETE)
    def DELETE(self, repo_id):
        # validate
        manager_factory.repo_query_manager().get_repository(repo_id)

        # delete
        tags = [
            resource_tag(dispatch_constants.RESOURCE_REPOSITORY_TYPE, repo_id),
            action_tag('delete')
        ]
        # TODO change this to reserve the repo before applying the delete
        async_result = repository.delete.apply_async((repo_id,), tags=tags)
        raise exceptions.OperationPostponed(CallReport(call_request_id=async_result.id))

    @auth_required(UPDATE)
    def PUT(self, repo_id):
        parameters = self.params()
        delta = parameters.get('delta', None)
        importer_config = parameters.get('importer_config', None)
        distributor_configs = parameters.get('distributor_configs', None)

        repo_manager = manager_factory.repo_manager()

<<<<<<< HEAD
        # TODO figure out a way to return information about the other tasks spawned (likely need new return format)
        task_result = repo_manager.update_repo_and_plugins(repo_id, delta, importer_config, distributor_configs)
        # TODO Old CallRequest used to kwarg_blacklist the importer_config and distributor_config
        # TODO Do we need to filter those out here?
        repo = task_result.return_value
=======
        call_request = CallRequest(repo_manager.update_repo_and_plugins,  # rbarlow_converted
                                   [id, delta],
                                   {'importer_config': importer_config,
                                    'distributor_configs': distributor_configs},
                                   tags=tags,
                                   archive=True,
                                   kwarg_blacklist=['importer_config', 'distributor_configs'])
        call_request.updates_resource(dispatch_constants.RESOURCE_REPOSITORY_TYPE, id)
        repo = execution.execute(call_request)
>>>>>>> ceeb50e6
        repo.update(serialization.link.current_link_obj())

        return self.ok(repo)


class RepoImporters(JSONController):

    # Scope:  Sub-collection
    # GET:    List Importers
    # POST:   Set Importer

    @auth_required(READ)
    def GET(self, repo_id):
        importer_manager = manager_factory.repo_importer_manager()

        importers = importer_manager.get_importers(repo_id)
        return self.ok(importers)

    @auth_required(CREATE)
    def POST(self, repo_id):

        # Params (validation will occur in the manager)
        params = self.params()
        importer_type = params.get('importer_type_id', None)
        importer_config = params.get('importer_config', None)

        if importer_type is None:
            logger.error('Missing importer type adding importer to repository [%s]' % repo_id)
            raise exceptions.MissingValue(['importer_type'])

        # Note: If an importer exists, it's removed, so no need to handle 409s.
        # Note: If the plugin raises an exception during initialization, let it
        #  bubble up and be handled like any other 500.

        importer_manager = manager_factory.repo_importer_manager()
        weight = pulp_config.config.getint('tasks', 'create_weight')
        tags = [resource_tag(dispatch_constants.RESOURCE_REPOSITORY_TYPE, repo_id),
                action_tag('add_importer')]

        call_request = CallRequest(importer_manager.set_importer,  # rbarlow_converted
                                   [repo_id, importer_type],
                                   {'repo_plugin_config': importer_config},
                                   weight=weight,
                                   tags=tags,
                                   kwarg_blacklist=['repo_plugin_config'])
        call_request.updates_resource(dispatch_constants.RESOURCE_REPOSITORY_TYPE, repo_id)
        return execution.execute_sync_created(self, call_request, 'importer')


class RepoImporter(JSONController):

    # Scope:  Exclusive Sub-resource
    # GET:    Get Importer
    # DELETE: Remove Importer
    # PUT:    Update Importer Config

    @auth_required(READ)
    def GET(self, repo_id, importer_id):

        # importer_id is there to meet the REST requirement, so leave it there
        # despite it not being used in this method.

        importer_manager = manager_factory.repo_importer_manager()

        importer = importer_manager.get_importer(repo_id)
        return self.ok(importer)

    @auth_required(UPDATE)
    def DELETE(self, repo_id, importer_id):

        importer_manager = manager_factory.repo_importer_manager()
        tags = [resource_tag(dispatch_constants.RESOURCE_REPOSITORY_TYPE, repo_id),
                resource_tag(dispatch_constants.RESOURCE_REPOSITORY_IMPORTER_TYPE, importer_id),
                action_tag('delete_importer')]
        call_request = CallRequest(importer_manager.remove_importer,  # rbarlow_converted
                                   [repo_id],
                                   tags=tags,
                                   archive=True)
        call_request.updates_resource(dispatch_constants.RESOURCE_REPOSITORY_TYPE, repo_id)
        call_request.deletes_resource(dispatch_constants.RESOURCE_REPOSITORY_IMPORTER_TYPE,
                                      importer_id)
        result = execution.execute(call_request)
        return self.ok(result)

    @auth_required(UPDATE)
    def PUT(self, repo_id, importer_id):

        # Params (validation will occur in the manager)
        params = self.params()
        importer_config = params.get('importer_config', None)

        if importer_config is None:
            logger.error('Missing configuration updating importer for repository [%s]' % repo_id)
            raise exceptions.MissingValue(['importer_config'])

        importer_manager = manager_factory.repo_importer_manager()
        tags = [resource_tag(dispatch_constants.RESOURCE_REPOSITORY_TYPE, repo_id),
                resource_tag(dispatch_constants.RESOURCE_REPOSITORY_IMPORTER_TYPE, importer_id),
                action_tag('update_importer')]
        call_request = CallRequest(importer_manager.update_importer_config,  # rbarlow_converted
                                   [repo_id],
                                   {'importer_config': importer_config},
                                   tags=tags,
                                   archive=True,
                                   kwarg_blacklist=['importer_config'])
        call_request.updates_resource(dispatch_constants.RESOURCE_REPOSITORY_TYPE, repo_id)
        call_request.updates_resource(dispatch_constants.RESOURCE_REPOSITORY_IMPORTER_TYPE,
                                      importer_id)
        result = execution.execute(call_request)
        return self.ok(result)


class SyncScheduleCollection(JSONController):

    # Scope: sub-sub-collection
    # GET:   list all scheduled syncs
    # POST:  create new scheduled sync

    @auth_required(READ)
    def GET(self, repo_id, importer_id):
        importer_manager = manager_factory.repo_importer_manager()
        importer = importer_manager.get_importer(repo_id)
        if importer_id != importer['id']:
            raise exceptions.MissingResource(importer=importer_id)
        scheduler = dispatch_factory.scheduler()
        schedule_objs = []
        for schedule_id in importer_manager.list_sync_schedules(repo_id):
            try:
                schedule = scheduler.get(schedule_id)
            except exceptions.MissingResource:
                msg = _('Repository %(r)s; Importer %(i)s: scheduled sync does not exist: %(s)s')
                logger.warn(msg % {'r': repo_id, 'i': importer_id, 's': schedule_id})
            else:
                obj = serialization.dispatch.scheduled_sync_obj(schedule)
                obj.update(serialization.link.child_link_obj(schedule_id))
                schedule_objs.append(obj)
        return self.ok(schedule_objs)

    @auth_required(CREATE)
    def POST(self, repo_id, importer_id):
        importer_manager = manager_factory.repo_importer_manager()
        importer = importer_manager.get_importer(repo_id)
        if importer_id != importer['id']:
            raise exceptions.MissingResource(importer=importer_id)

        schedule_options = self.params()
        sync_options = {'override_config': schedule_options.pop('override_config', {})}

        schedule_manager = manager_factory.schedule_manager()
        schedule_id = schedule_manager.create_sync_schedule(repo_id, importer_id, sync_options,
                                                            schedule_options)

        scheduler = dispatch_factory.scheduler()
        schedule = scheduler.get(schedule_id)
        obj = serialization.dispatch.scheduled_sync_obj(schedule)
        obj.update(serialization.link.child_link_obj(schedule_id))
        return self.created(obj['_href'], obj)


class SyncScheduleResource(JSONController):

    # Scope:  exclusive sub-sub-resource
    # DELETE: remove a scheduled sync
    # GET:    get a representation of the scheduled sync
    # PUT:    change a scheduled sync

    @auth_required(DELETE)
    def DELETE(self, repo_id, importer_id, schedule_id):
        importer_manager = manager_factory.repo_importer_manager()
        schedule_list = importer_manager.list_sync_schedules(repo_id)
        if schedule_id not in schedule_list:
            raise exceptions.MissingResource(repo=repo_id, importer=importer_id,
                                             publish_schedule=schedule_id)

        schedule_manager = manager_factory.schedule_manager()
        result = schedule_manager.delete_sync_schedule(repo_id, importer_id, schedule_id)
        return self.ok(result)

    @auth_required(READ)
    def GET(self, repo_id, importer_id, schedule_id):
        importer_manager = manager_factory.repo_importer_manager()
        schedule_list = importer_manager.list_sync_schedules(repo_id)
        if schedule_id not in schedule_list:
            raise exceptions.MissingResource(repo=repo_id, importer=importer_id,
                                             publish_schedule=schedule_id)
        scheduler = dispatch_factory.scheduler()
        schedule = scheduler.get(schedule_id)
        obj = serialization.dispatch.scheduled_sync_obj(schedule)
        obj.update(serialization.link.current_link_obj())
        return self.ok(obj)

    @auth_required(UPDATE)
    def PUT(self, repo_id, importer_id, schedule_id):
        importer_manager = manager_factory.repo_importer_manager()
        schedule_list = importer_manager.list_sync_schedules(repo_id)
        if schedule_id not in schedule_list:
            raise exceptions.MissingResource(repo=repo_id, importer=importer_id,
                                             publish_schedule=schedule_id)

        sync_updates = {}
        schedule_updates = self.params()
        if 'override_config' in schedule_updates:
            sync_updates['override_config'] = schedule_updates.pop('override_config')

        schedule_manager = manager_factory.schedule_manager()
        schedule_manager.update_sync_schedule(repo_id, importer_id, schedule_id, sync_updates,
                                              schedule_updates)

        scheduler = dispatch_factory.scheduler()
        schedule = scheduler.get(schedule_id)
        obj = serialization.dispatch.scheduled_sync_obj(schedule)
        obj.update(serialization.link.current_link_obj())
        return self.ok(obj)


class RepoDistributors(JSONController):

    # Scope:  Sub-collection
    # GET:    List Distributors
    # POST:   Add Distributor

    @auth_required(READ)
    def GET(self, repo_id):
        distributor_manager = manager_factory.repo_distributor_manager()

        distributor_list = distributor_manager.get_distributors(repo_id)
        return self.ok(distributor_list)

    @auth_required(CREATE)
    def POST(self, repo_id):

        # Params (validation will occur in the manager)
        params = self.params()
        distributor_type = params.get('distributor_type_id', None)
        distributor_config = params.get('distributor_config', None)
        distributor_id = params.get('distributor_id', None)
        auto_publish = params.get('auto_publish', False)

        # Update the repo
        distributor_manager = manager_factory.repo_distributor_manager()

        weight = pulp_config.config.getint('tasks', 'create_weight')
        tags = [resource_tag(dispatch_constants.RESOURCE_REPOSITORY_TYPE, repo_id),
                action_tag('add_distributor')]
        if distributor_id is not None:
            tags.append(resource_tag(dispatch_constants.RESOURCE_REPOSITORY_DISTRIBUTOR_TYPE,
                                     distributor_id))
        call_request = CallRequest(distributor_manager.add_distributor,  # rbarlow_converted
                                   [repo_id, distributor_type],
                                   {'repo_plugin_config': distributor_config,
                                    'auto_publish': auto_publish,
                                    'distributor_id': distributor_id},
                                   weight=weight,
                                   tags=tags,
                                   kwarg_blacklist=['repo_plugin_config'])
        call_request.updates_resource(dispatch_constants.RESOURCE_REPOSITORY_TYPE, repo_id)
        if distributor_id is not None:
            call_request.creates_resource(dispatch_constants.RESOURCE_REPOSITORY_DISTRIBUTOR_TYPE,
                                          distributor_id)
        return execution.execute_created(self, call_request, distributor_id)


class RepoDistributor(JSONController):

    # Scope:  Exclusive Sub-resource
    # GET:    Get Distributor
    # DELETE: Remove Distributor
    # PUT:    Update Distributor Config

    @auth_required(READ)
    def GET(self, repo_id, distributor_id):
        distributor_manager = manager_factory.repo_distributor_manager()

        distributor = distributor_manager.get_distributor(repo_id, distributor_id)
        return self.ok(distributor)

    @auth_required(UPDATE)
    def DELETE(self, repo_id, distributor_id):
        # validate resources
        manager = manager_factory.repo_distributor_manager()
        manager.get_distributor(repo_id, distributor_id)
        # delete
        tags = [
            resource_tag(dispatch_constants.RESOURCE_REPOSITORY_TYPE, repo_id),
            resource_tag(dispatch_constants.RESOURCE_REPOSITORY_DISTRIBUTOR_TYPE, distributor_id),
            action_tag('remove_distributor')
        ]

        # TODO change this to reserve the repo before applying the delete
        async_result = repository.distributor_delete.apply_async((repo_id, distributor_id),
                                                                 tags=tags)
        raise exceptions.OperationPostponed(CallReport(call_request_id=async_result.id))


    @auth_required(UPDATE)
    def PUT(self, repo_id, distributor_id):
        """
        Used to update a repo distributor instance. This requires update permissions.
        The expected parameters are 'distributor_config', which is a dictionary containing
        configuration values accepted by the distributor type, and 'delta', which is a dictionary
        containing other configuration values for the distributor (like the auto_publish flag,
        for example). Currently, the only supported key in the delta is 'auto_publish', which
        should have a boolean value.

        :param repo_id:         The repository ID
        :type  repo_id:         str
        :param distributor_id:  The unique distributor ID of the distributor instance to update.
        :type  distributor_id:  str
        """
        params = self.params()
        delta = params.get('delta', None)
        # validate
        manager = manager_factory.repo_distributor_manager()
        manager.get_distributor(repo_id, distributor_id)
        config = params.get('distributor_config')
        if config is None:
            logger.error(
                'Missing configuration when updating distributor [%s] on repository [%s]',
                distributor_id,
                repo_id)
            raise exceptions.MissingValue(['distributor_config'])
        # update
        tags = [
            resource_tag(dispatch_constants.RESOURCE_REPOSITORY_TYPE, repo_id),
            resource_tag(dispatch_constants.RESOURCE_REPOSITORY_DISTRIBUTOR_TYPE, distributor_id),
            action_tag('update_distributor')
        ]
        # TODO change this to reserve the repo before applying the update
        async_result = repository.distributor_update.apply_async((repo_id, distributor_id, config,
                                                                  delta), tags=tags)
        raise exceptions.OperationPostponed(CallReport(call_request_id=async_result.id))


class PublishScheduleCollection(JSONController):

    # Scope: sub-sub-collection
    # GET:   list all scheduled publishes
    # POST:  create new scheduled publish

    @auth_required(READ)
    def GET(self, repo_id, distributor_id):
        scheduler = dispatch_factory.scheduler()
        distributor_manager = manager_factory.repo_distributor_manager()
        schedule_list = distributor_manager.list_publish_schedules(repo_id, distributor_id)
        schedule_objs = []
        for schedule_id in schedule_list:
            try:
                scheduled_call = scheduler.get(schedule_id)
            except exceptions.MissingResource:
                msg = _('Repository %(r)s; Distributor %(d)s: scheduled publish does not exist: '
                        '%(s)s')
                logger.warn(msg % {'r': repo_id, 'd': distributor_id, 's': schedule_id})
            else:
                obj = serialization.dispatch.scheduled_publish_obj(scheduled_call)
                obj.update(serialization.link.child_link_obj(schedule_id))
                schedule_objs.append(obj)
        return self.ok(schedule_objs)

    @auth_required(CREATE)
    def POST(self, repo_id, distributor_id):
        distributor_manager = manager_factory.repo_distributor_manager()
        distributor_manager.get_distributor(repo_id, distributor_id)

        schedule_options = self.params()
        publish_options = {'override_config': schedule_options.pop('override_config', {})}

        schedule_manager = manager_factory.schedule_manager()
        schedule_id = schedule_manager.create_publish_schedule(repo_id, distributor_id,
                                                               publish_options, schedule_options)

        scheduler = dispatch_factory.scheduler()
        schedule = scheduler.get(schedule_id)
        obj = serialization.dispatch.scheduled_publish_obj(schedule)
        obj.update(serialization.link.child_link_obj(schedule_id))
        return self.created(obj['_href'], obj)


class PublishScheduleResource(JSONController):

    # Scope:  exclusive sub-sub-resource
    # DELETE: remove a scheduled publish
    # GET:    get a representation of the scheduled publish
    # PUT:    change a scheduled publish

    @auth_required(DELETE)
    def DELETE(self, repo_id, distributor_id, schedule_id):
        distributor_manager = manager_factory.repo_distributor_manager()
        schedule_list = distributor_manager.list_publish_schedules(repo_id, distributor_id)
        if schedule_id not in schedule_list:
            raise exceptions.MissingResource(repo=repo_id, distributor=distributor_id,
                                             publish_schedule=schedule_id)

        schedule_manager = manager_factory.schedule_manager()
        result = schedule_manager.delete_publish_schedule(repo_id, distributor_id, schedule_id)
        return self.ok(result)

    @auth_required(READ)
    def GET(self, repo_id, distributor_id, schedule_id):
        distributor_manager = manager_factory.repo_distributor_manager()
        schedule_list = distributor_manager.list_publish_schedules(repo_id, distributor_id)
        if schedule_id not in schedule_list:
            raise exceptions.MissingResource(repo=repo_id, distributor=distributor_id,
                                             publish_schedule=schedule_id)

        scheduler = dispatch_factory.scheduler()
        schedule = scheduler.get(schedule_id)
        obj = serialization.dispatch.scheduled_publish_obj(schedule)
        obj.update(serialization.link.current_link_obj())
        return self.ok(obj)

    @auth_required(UPDATE)
    def PUT(self, repo_id, distributor_id, schedule_id):
        distributor_manager = manager_factory.repo_distributor_manager()
        schedule_list = distributor_manager.list_publish_schedules(repo_id, distributor_id)
        if schedule_id not in schedule_list:
            raise exceptions.MissingResource(repo=repo_id, distributor=distributor_id,
                                             publish_schedule=schedule_id)

        publish_update = {}
        schedule_update = self.params()
        if 'override_config' in schedule_update:
            publish_update['override_config'] = schedule_update.pop('override_config')

        schedule_manager = manager_factory.schedule_manager()
        schedule_manager.update_publish_schedule(repo_id, distributor_id, schedule_id,
                                                 publish_update, schedule_update)
        scheduler = dispatch_factory.scheduler()
        schedule = scheduler.get(schedule_id)
        obj = serialization.dispatch.scheduled_publish_obj(schedule)
        obj.update(serialization.link.current_link_obj())
        return self.ok(obj)


class RepoSyncHistory(JSONController):

    # Scope: Resource
    # GET:   Get history entries for the given repo

    @auth_required(READ)
    def GET(self, repo_id):
        # Params
        filters = self.filters(
            [constants.REPO_HISTORY_FILTER_LIMIT, constants.REPO_HISTORY_FILTER_SORT,
             constants.REPO_HISTORY_FILTER_START_DATE,
             constants.REPO_HISTORY_FILTER_END_DATE])
        limit = filters.get(constants.REPO_HISTORY_FILTER_LIMIT, None)
        sort = filters.get(constants.REPO_HISTORY_FILTER_SORT, None)
        start_date = filters.get(constants.REPO_HISTORY_FILTER_START_DATE, None)
        end_date = filters.get(constants.REPO_HISTORY_FILTER_END_DATE, None)

        if limit is not None:
            try:
                limit = int(limit[0])
            except ValueError:
                logger.error('Invalid limit specified [%s]' % limit)
                raise exceptions.InvalidValue([constants.REPO_HISTORY_FILTER_LIMIT])
        # Error checking is done on these options in the sync manager before the database is queried
        if sort is None:
            sort = constants.SORT_DESCENDING
        else:
            sort = sort[0]
        if start_date:
            start_date = start_date[0]
        if end_date:
            end_date = end_date[0]

        sync_manager = manager_factory.repo_sync_manager()
        entries = sync_manager.sync_history(repo_id, limit=limit, sort=sort, start_date=start_date,
                                            end_date=end_date)
        return self.ok(entries)


class RepoPublishHistory(JSONController):

    # Scope: Resource
    # GET:   Get history entries for the given repo

    @auth_required(READ)
    def GET(self, repo_id, distributor_id):
        # Params
        filters = self.filters([constants.REPO_HISTORY_FILTER_LIMIT,
                                constants.REPO_HISTORY_FILTER_SORT,
                                constants.REPO_HISTORY_FILTER_START_DATE,
                                constants.REPO_HISTORY_FILTER_END_DATE])
        limit = filters.get(constants.REPO_HISTORY_FILTER_LIMIT, None)
        sort = filters.get(constants.REPO_HISTORY_FILTER_SORT, None)
        start_date = filters.get(constants.REPO_HISTORY_FILTER_START_DATE, None)
        end_date = filters.get(constants.REPO_HISTORY_FILTER_END_DATE, None)

        if limit is not None:
            try:
                limit = int(limit[0])
            except ValueError:
                logger.error('Invalid limit specified [%s]' % limit)
                raise exceptions.InvalidValue([constants.REPO_HISTORY_FILTER_LIMIT])
        if sort is None:
            sort = constants.SORT_DESCENDING
        else:
            sort = sort[0]
        if start_date:
            start_date = start_date[0]
        if end_date:
            end_date = end_date[0]

        publish_manager = manager_factory.repo_publish_manager()
        entries = publish_manager.publish_history(repo_id, distributor_id, limit=limit, sort=sort,
                                                  start_date=start_date, end_date=end_date)
        return self.ok(entries)


class RepoSync(JSONController):

    # Scope: Action
    # POST:  Trigger a repo sync

    @auth_required(EXECUTE)
    def POST(self, repo_id):

        # TODO: Add timeout support

        # Params
        params = self.params()
        overrides = params.get('override_config', None)

        # Check for repo existence and let the missing resource bubble up
        manager_factory.repo_query_manager().get_repository(repo_id)

        # Execute the sync asynchronously

        call_requests = sync_with_auto_publish_itinerary(repo_id, overrides)

        # this raises an exception that is handled by the middleware,
        # so no return is needed
        execution.execute_multiple(call_requests)


class RepoPublish(JSONController):

    # Scope: Action
    # POST:  Trigger a repo publish

    @auth_required(EXECUTE)
    def POST(self, repo_id):

        # validation
        manager = manager_factory.repo_query_manager()
        manager.get_repository(repo_id)

        # Params
        params = self.params()
        distributor_id = params.get('id', None)
        overrides = params.get('override_config', None)

        call_request = publish_itinerary(repo_id, distributor_id, overrides)[0]

        return execution.execute_async(self, call_request)


class RepoAssociate(JSONController):

    # Scope: Action
    # POST:  Associate units from a repository into the given repository

    @auth_required(UPDATE)
    def POST(self, dest_repo_id):

        # Params
        params = self.params()
        source_repo_id = params.get('source_repo_id', None)
        overrides = params.get('override_config', None)

        if source_repo_id is None:
            raise exceptions.MissingValue(['source_repo_id'])

        # A 404 only applies to things in the URL, so the destination repo
        # check allows the MissingResource to bubble up, but if the source
        # repo doesn't exist, it's considered bad data.
        repo_query_manager = manager_factory.repo_query_manager()
        repo_query_manager.get_repository(dest_repo_id)

        try:
            repo_query_manager.get_repository(source_repo_id)
        except exceptions.MissingResource:
            raise exceptions.InvalidValue(['source_repo_id'])

        criteria = params.get('criteria', None)
        if criteria is not None:
            try:
                criteria = UnitAssociationCriteria.from_client_input(criteria)
            except:
                logger.error('Error parsing association criteria [%s]' % criteria)
                raise exceptions.PulpDataException(), None, sys.exc_info()[2]

        association_manager = manager_factory.repo_unit_association_manager()
        tags = [resource_tag(dispatch_constants.RESOURCE_REPOSITORY_TYPE, dest_repo_id),
                resource_tag(dispatch_constants.RESOURCE_REPOSITORY_TYPE, source_repo_id),
                action_tag('associate')]
        call_request = CallRequest(association_manager.associate_from_repo,  # rbarlow_converted
                                   [source_repo_id, dest_repo_id],
                                   {'criteria': criteria, 'import_config_override': overrides},
                                   tags=tags,
                                   archive=True,
                                   kwarg_blacklist=['criteria', 'import_config_override'])
        call_request.reads_resource(dispatch_constants.RESOURCE_REPOSITORY_TYPE, source_repo_id)
        call_request.updates_resource(dispatch_constants.RESOURCE_REPOSITORY_TYPE, dest_repo_id)
        return execution.execute_async(self, call_request)


class RepoUnassociate(JSONController):

    # Scope: Action
    # POST: Unassociate units from a repository

    @auth_required(UPDATE)
    def POST(self, repo_id):

        params = self.params()
        criteria = params.get('criteria', None)

        if criteria is not None:
            try:
                criteria = UnitAssociationCriteria.from_client_input(criteria)
            except:
                logger.error('Error parsing unassociation criteria [%s]' % criteria)
                raise exceptions.PulpDataException(), None, sys.exc_info()[2]

        association_manager = manager_factory.repo_unit_association_manager()
        tags = [resource_tag(dispatch_constants.RESOURCE_REPOSITORY_TYPE, repo_id),
                action_tag('unassociate')]

        call_request = CallRequest(association_manager.unassociate_by_criteria,  # rbarlow_converted
                                   [repo_id, criteria, RepoContentUnit.OWNER_TYPE_USER,
                                    manager_factory.principal_manager().get_principal()['login']],
                                   tags=tags,
                                   archive=True)
        call_request.updates_resource(dispatch_constants.RESOURCE_REPOSITORY_TYPE, repo_id)

        return execution.execute_async(self, call_request)


class RepoImportUpload(JSONController):

    @auth_required(UPDATE)
    def POST(self, repo_id):
        """
        Import an uploaded unit into the given repository.

        :param repo_id: The id of the repository the upload should be imported into
        :type  repo_id: basestring
        :return:        A json serialized dictionary with two keys. 'success_flag' indexes a boolean
                        value that indicates whether the import was successful, and 'summary' will
                        contain the summary as reported by the Importer.
        :rtype:         basestring
        """
        # Collect user input
        params = self.params()
        upload_id = params['upload_id']
        unit_type_id = params['unit_type_id']
        unit_key = params['unit_key']
        unit_metadata = params.pop('unit_metadata', None)

        # Coordinator configuration
        tags = [resource_tag(dispatch_constants.RESOURCE_REPOSITORY_TYPE, repo_id),
                action_tag('import_upload')]

        upload_manager = manager_factory.content_upload_manager()
        call_request = CallRequest(upload_manager.import_uploaded_unit,  # rbarlow_converted
                                   [repo_id, unit_type_id, unit_key, unit_metadata, upload_id],
                                   tags=tags, archive=True)
        call_request.updates_resource(dispatch_constants.RESOURCE_REPOSITORY_TYPE, repo_id)

        report = execution.execute(call_request)
        return self.ok(report)


class RepoResolveDependencies(JSONController):

    # Scope: Actions
    # POST:  Resolve and return dependencies for one or more units

    @auth_required(READ)
    def POST(self, repo_id):
        # Params
        params = self.params()
        query = params.get('criteria', {})
        options = params.get('options', {})
        timeout = params.get('timeout', 60)

        try:
            criteria = UnitAssociationCriteria.from_client_input(query)
        except:
            logger.error('Error parsing association criteria [%s]' % query)
            raise exceptions.PulpDataException(), None, sys.exc_info()[2]

        try:
            timeout = int(timeout)
        except ValueError:
            raise exceptions.InvalidValue(['timeout']), None, sys.exc_info()[2]

        dependency_manager = manager_factory.dependency_manager()
        result = dependency_manager.resolve_dependencies_by_criteria(repo_id, criteria, options)
        return self.ok(result)


class RepoUnitAdvancedSearch(JSONController):

    # Scope: Search
    # POST:  Advanced search for repo unit associations

    @auth_required(READ)
    def POST(self, repo_id):
        # Params
        params = self.params()
        query = params.get('criteria', None)

        repo_query_manager = manager_factory.repo_query_manager()
        repo = repo_query_manager.find_by_id(repo_id)
        if repo is None:
            raise exceptions.MissingResource(repo_id=repo_id)

        if query is None:
            raise exceptions.MissingValue(['criteria'])

        try:
            criteria = UnitAssociationCriteria.from_client_input(query)
        except:
            logger.error('Error parsing association criteria [%s]' % query)
            raise exceptions.PulpDataException(), None, sys.exc_info()[2]

        # Data lookup
        manager = manager_factory.repo_unit_association_query_manager()
        if criteria.type_ids is not None and len(criteria.type_ids) == 1:
            type_id = criteria.type_ids[0]
            units = manager.get_units_by_type(repo_id, type_id, criteria=criteria)
        else:
            units = manager.get_units_across_types(repo_id, criteria=criteria)

        return self.ok(units)


class ContentApplicabilityRegeneration(JSONController):
    """
    Content applicability regeneration for updated repositories.
    """
    @auth_required(CREATE)
    def POST(self):
        """
        Creates an async task to regenerate content applicability data for given updated
        repositories.

        body {repo_criteria:<dict>}
        """
        body = self.params()
        repo_criteria = body.get('repo_criteria', None)
        if repo_criteria is None:
            raise exceptions.MissingValue('repo_criteria')
        try:
            repo_criteria = Criteria.from_client_input(repo_criteria)
        except:
            raise exceptions.InvalidValue('repo_criteria')

        manager = manager_factory.applicability_regeneration_manager()
        regeneration_tag = action_tag('applicability_regeneration')
        call_request = CallRequest(manager.regenerate_applicability_for_repos,  # rbarlow_converted
                                   [repo_criteria],
                                   tags=[regeneration_tag])
        # allow only one applicability regeneration task at a time
        call_request.updates_resource(
            dispatch_constants.RESOURCE_REPOSITORY_PROFILE_APPLICABILITY_TYPE,
            dispatch_constants.RESOURCE_ANY_ID)
        return execution.execute_async(self, call_request)


# These are defined under /v2/repositories/ (see application.py to double-check)
urls = (
    '/', 'RepoCollection',  # collection
    '/search/$', 'RepoSearch',  # resource search
    '/actions/content/regenerate_applicability/$', ContentApplicabilityRegeneration,
    '/([^/]+)/$', 'RepoResource',  # resource

    '/([^/]+)/importers/$', 'RepoImporters',  # sub-collection
    '/([^/]+)/importers/([^/]+)/$', 'RepoImporter',  # exclusive sub-resource
    '/([^/]+)/importers/([^/]+)/schedules/sync/$', 'SyncScheduleCollection',
    '/([^/]+)/importers/([^/]+)/schedules/sync/([^/]+)/$', 'SyncScheduleResource',

    '/([^/]+)/distributors/$', 'RepoDistributors',  # sub-collection
    '/([^/]+)/distributors/([^/]+)/$', 'RepoDistributor',  # exclusive sub-resource
    '/([^/]+)/distributors/([^/]+)/schedules/publish/$', 'PublishScheduleCollection',
    '/([^/]+)/distributors/([^/]+)/schedules/publish/([^/]+)/$', 'PublishScheduleResource',

    '/([^/]+)/history/sync/$', 'RepoSyncHistory',  # sub-collection
    '/([^/]+)/history/publish/([^/]+)/$', 'RepoPublishHistory',  # sub-collection

    '/([^/]+)/actions/sync/$', 'RepoSync',  # resource action
    '/([^/]+)/actions/publish/$', 'RepoPublish',  # resource action
    '/([^/]+)/actions/associate/$', 'RepoAssociate',  # resource action
    '/([^/]+)/actions/unassociate/$', 'RepoUnassociate',  # resource action
    '/([^/]+)/actions/import_upload/$', 'RepoImportUpload',  # resource action
    '/([^/]+)/actions/resolve_dependencies/$', 'RepoResolveDependencies',  # resource action

    '/([^/]+)/search/units/$', 'RepoUnitAdvancedSearch',  # resource search
)

application = web.application(urls, globals())<|MERGE_RESOLUTION|>--- conflicted
+++ resolved
@@ -270,23 +270,11 @@
 
         repo_manager = manager_factory.repo_manager()
 
-<<<<<<< HEAD
         # TODO figure out a way to return information about the other tasks spawned (likely need new return format)
         task_result = repo_manager.update_repo_and_plugins(repo_id, delta, importer_config, distributor_configs)
         # TODO Old CallRequest used to kwarg_blacklist the importer_config and distributor_config
         # TODO Do we need to filter those out here?
         repo = task_result.return_value
-=======
-        call_request = CallRequest(repo_manager.update_repo_and_plugins,  # rbarlow_converted
-                                   [id, delta],
-                                   {'importer_config': importer_config,
-                                    'distributor_configs': distributor_configs},
-                                   tags=tags,
-                                   archive=True,
-                                   kwarg_blacklist=['importer_config', 'distributor_configs'])
-        call_request.updates_resource(dispatch_constants.RESOURCE_REPOSITORY_TYPE, id)
-        repo = execution.execute(call_request)
->>>>>>> ceeb50e6
         repo.update(serialization.link.current_link_obj())
 
         return self.ok(repo)
