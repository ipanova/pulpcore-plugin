from collections import namedtuple
from datetime import datetime, timedelta
from gettext import gettext as _
import itertools
import logging
import platform
import threading
import time

from celery import beat
from celery.result import AsyncResult

<<<<<<< HEAD
from pulp.common.constants import SCHEDULER_WORKER_NAME
=======
from pulp.common.constants import RESOURCE_MANAGER_WORKER_NAME, SCHEDULER_WORKER_NAME

from pulp.server.async.celery_instance import celery as app
from pulp.server.async.tasks import _delete_worker
>>>>>>> 21eaaead
from pulp.server.async import worker_watcher
from pulp.server.async.celery_instance import celery as app
from pulp.server.async.tasks import _delete_worker
from pulp.server.db import connection as db_connection
from pulp.server.db.connection import retry_decorator
from pulp.server.db.model.dispatch import ScheduledCall, ScheduleEntry
from pulp.server.db.model import Worker
from pulp.server.managers.schedule import utils

# The import below is not used in this module, but it needs to be kept here. This module is the
# first and only Pulp module to be imported by celerybeat, and by importing pulp.server.logs, it
# configures the celerybeat logging to log as Pulp does.
import pulp.server.logs  # noqa


_logger = logging.getLogger(__name__)


class FailureWatcher(object):
    _default_pop = (None, None, None)
    WatchedTask = namedtuple('WatchedTask', ['timestamp', 'schedule_id', 'has_failure'])
    # how long we will track a task from the time it gets queued.
    ttl = 60 * 60 * 4  # 4 hours

    def __init__(self):
        self._watches = {}

    def trim(self):
        """
        Removes tasks from our collections of tasks that are being watched for
        failure by looking for tasks that have been in the collection for more
        than self.ttl seconds.
        """
        oldest_allowed = int(time.time()) - self.ttl
        for task_id in (task_id for task_id, watch in self._watches.items()
                        if watch.timestamp < oldest_allowed):
            self._watches.pop(task_id, None)

    def add(self, task_id, schedule_id, has_failure):
        """
        Add a task to our collection of tasks to watch.

        :param task_id:     UUID of the task that was just queued
        :type  task_id:     basestring
        :param schedule_id: ID of the schedule that caused the task to be queued
        :type  schedule_id: basestring
        :param has_failure: True iff the schedule in question has at least one
                            consecutive failure currently recorded. If True, the
                            success handler can ignore this task.
        :type  has_failure: bool
        """
        self._watches[task_id] = self.WatchedTask(int(time.time()), schedule_id, has_failure)

    def pop(self, task_id):
        """
        removes the entry for the requested task_id and returns its schedule_id
        and has_failure attributes

        :param task_id:     UUID of a task
        :type  task_id:     basestring
        :return:            2-item list of [schedule_id, has_failure], where
                            schedule_id and has_failure will be None if the
                            task_id is not found.
        :rtype:             [basestring, bool]
        """
        return self._watches.pop(task_id, self._default_pop)[1:]

    def handle_succeeded_task(self, event):
        """
        Celery event handler for succeeded tasks. This will check if we are
        watching the task for failure, and if so, ensure that the corresponding
        schedule's failure count either already was 0 when the task was queued
        or that it gets reset to 0.

        :param event:   dictionary of poorly-documented data about a celery task.
                        At a minimum, this method depends on the key 'uuid'
                        being present and representing the task's ID.
        :type event:    dict
        """
        event_id = event['uuid']
        schedule_id, has_failure = self.pop(event_id)
        if schedule_id:
            return_value = AsyncResult(event_id, app=app).result
            if isinstance(return_value, AsyncResult):
                msg = _('watching child event %(id)s for failure') % {'id': return_value.id}
                _logger.debug(msg)
                self.add(return_value.id, schedule_id, has_failure)
            elif has_failure:
                _logger.info(_('resetting consecutive failure count for schedule %(id)s')
                             % {'id': schedule_id})
                utils.reset_failure_count(schedule_id)

    def handle_failed_task(self, event):
        """
        Celery event handler for failed tasks. This will check if we are
        watching the task for failure, and if so, increments the corresponding
        schedule's failure count. If it has met or exceeded its failure
        threshold, the schedule will be disabled.

        :param event:   dictionary of poorly-documented data about a celery task.
                        At a minimum, this method depends on the key 'uuid'
                        being present and representing the task's ID.
        :type event:    dict
        """
        schedule_id, has_failure = self.pop(event['uuid'])
        if schedule_id:
            msg = _('incrementing consecutive failure count for schedule %s') % schedule_id
            _logger.info(msg)
            utils.increment_failure_count(schedule_id)

    def __len__(self):
        return len(self._watches)


class EventMonitor(threading.Thread):
    """
    A thread dedicated to processing Celery events.

    This object has two primary concerns: worker discovery/departure and task status monitoring.

    :param _failure_watcher: The FailureWatcher that will also be used by the Scheduler. The
                             callback handlers to be called need to be on the instantiated object.
    :type _failure_watcher: FailureWatcher
    """

    def __init__(self, _failure_watcher):
        super(EventMonitor, self).__init__()
        self._failure_watcher = _failure_watcher

    def run(self):
        """
        The thread entry point, which calls monitor_events().

        monitor_events() is a blocking call, but in the case where an unexpected Exception is
        raised, a log-but-continue behavior is desired. This is especially the case given this is
        a background thread. Exiting is not a concern because this is a daemon=True thread. The
        method loops unconditionally using a try/except pattern around the call to
        monitor_events() to log and then re-enter if an exception is encountered.
        """
        while True:
            try:
                self.monitor_events()
            except Exception as e:
                _logger.error(e)
            time.sleep(10)

    def monitor_events(self):
        """
        Process Celery events.

        Receives events from Celery and matches each with the appropriate handler function. The
        following events are monitored for: 'task-failed', 'task-succeeded', 'worker-heartbeat',
        and 'worker-offline'. The call to capture() is blocking, and does not return.

        Capture is called with wakeup=True causing a gratuitous 'worker-heartbeat' to be sent
        from all workers. This should handle the case of worker discovery where workers already
        exist, and this EventMonitor is started afterwards.

        The call to capture is wrapped in a log-but-continue try/except statement, which along
        with the loop will cause the capture method to be re-entered.
        """
        with app.connection() as connection:
            recv = app.events.Receiver(connection, handlers={
                'task-failed': self._failure_watcher.handle_failed_task,
                'task-succeeded': self._failure_watcher.handle_succeeded_task,
                'worker-heartbeat': worker_watcher.handle_worker_heartbeat,
                'worker-offline': worker_watcher.handle_worker_offline,
                'worker-online': worker_watcher.handle_worker_heartbeat,
            })
            _logger.info(_('Event Monitor Starting'))
            recv.capture(limit=None, timeout=None, wakeup=True)


class CeleryProcessTimeoutMonitor(threading.Thread):
    """
    A thread dedicated to monitoring Celery processes that have stopped checking in.

    Once a Celery process is determined to be missing it logs and handles cleanup appropriately.
    """

    # The amount of time in seconds before a Celery process is considered missing
    CELERY_TIMEOUT_SECONDS = 300

    # The frequency in seconds with which this thread should look for missing Celery processes.
    FREQUENCY = 60

    def run(self):
        """
        The thread entry point. Sleep for FREQUENCY seconds, then call check_celery_processes()

        This method has a try/except block around check_celery_processes() to add durability to
        this background thread.
        """
        _logger.info(_('Worker Timeout Monitor Started'))
        while True:
            time.sleep(self.FREQUENCY)
            try:
                self.check_celery_processes()
            except Exception as e:
                _logger.error(e)

    def check_celery_processes(self):
        """
        Look for missing Celery processes, log and cleanup as needed.

        To find a missing Celery process, filter the Workers model for entries older than
        utcnow() - WORKER_TIMEOUT_SECONDS. The heartbeat times are stored in native UTC, so this is
        a comparable datetime. For each missing worker found, call _delete_worker() synchronously
        for cleanup.

        This method also checks that at least one resource_manager and one scheduler process is
        present. If there are zero of either, log at the error level that Pulp will not operate
        correctly.
        """
<<<<<<< HEAD
        msg = _(
            'Looking for workers missing for more than %s seconds') % self.WORKER_TIMEOUT_SECONDS
        _logger.debug(msg)
        oldest_heartbeat_time = datetime.utcnow() - timedelta(seconds=self.WORKER_TIMEOUT_SECONDS)
        worker_list = Worker.objects(last_heartbeat__lt=oldest_heartbeat_time)
=======
        msg = _('Checking if pulp_workers, pulp_celerybeat, or pulp_resource_manager '
                'processes are missing for more than %d seconds') % self.CELERY_TIMEOUT_SECONDS
        _logger.debug(msg)
        oldest_heartbeat_time = datetime.utcnow() - timedelta(seconds=self.CELERY_TIMEOUT_SECONDS)
        all_worker_criteria = Criteria(filters={}, fields=('_id', 'last_heartbeat'))
        worker_list = list(resources.filter_workers(all_worker_criteria))
        worker_count = 0
        resource_manager_count = 0
        scheduler_count = 0
>>>>>>> 21eaaead
        for worker in worker_list:
            if worker['last_heartbeat'] < oldest_heartbeat_time:
                msg = _("Worker '%s' has gone missing, removing from list of workers") % worker.name
                _logger.error(msg)
                _delete_worker(worker.name)
            elif worker['name'].startswith(SCHEDULER_WORKER_NAME):
                scheduler_count = scheduler_count + 1
            elif worker['name'].startswith(RESOURCE_MANAGER_WORKER_NAME):
                resource_manager_count = resource_manager_count + 1
            else:
                worker_count = worker_count + 1
        if resource_manager_count == 0:
            msg = _("There are 0 pulp_resource_manager processes running. Pulp will not operate "
                    "correctly without at least one pulp_resource_mananger process running.")
            _logger.error(msg)
        if scheduler_count == 0:
            msg = _("There are 0 pulp_celerybeat processes running. Pulp will not operate "
                    "correctly without at least one pulp_celerybeat process running.")
            _logger.error(msg)
        output_dict = {'workers': worker_count, 'celerybeat': scheduler_count,
                       'resource_manager': resource_manager_count}
        msg = _("%(workers)d pulp_worker processes, %(celerybeat)d "
                "pulp_celerybeat processes, and %(resource_manager)d "
                "pulp_resource_manager processes") % output_dict
        _logger.debug(msg)


class Scheduler(beat.Scheduler):
    """
    This is a custom Scheduler object to be used by celery beat.

    This object has two purposes: Implement a dynamic periodic task schedule, and start helper
    threads related to celery event monitoring.

    Celery uses lazy instantiation, so this object may be created multiple times, with some objects
    being thrown away after being created. The spawning of threads needs to be done on the actual
    object, and not any intermediate objects, so __init__ conditionally spawns threads based on
    this case. Threads are spawned using spawn_pulp_monitor_threads().

    Two threads are started, one that uses EventMonitor, and handles all Celery events. The
    second, is a WorkerTimeoutMonitor thread that watches for cases where all workers disappear
    at once.
    """
    Entry = ScheduleEntry

    # the superclass reads this attribute, which is the maximum number of seconds
    # that will ever elapse before the scheduler looks for new or changed schedules.
    max_interval = 90

    # allows mongo initialization to occur exactly once during the first call to setup_schedule()
    _mongo_initialized = False

    def __init__(self, *args, **kwargs):
        """
        Initialize the Scheduler object.

        __init__ may be called multiple times because of the lazy instantiation behavior of Celery.
        If a keyword argument named 'lazy' is set to False, this instantiation is the 'real' one,
        and should create the necessary pulp helper threads using spawn_pulp_monitor_threads().
        """
        self._schedule = None
        self._failure_watcher = FailureWatcher()
        self._loaded_from_db_count = 0

        # Force the use of the Pulp celery_instance when this custom Scheduler is used.
        kwargs['app'] = app

        # Leave helper threads starting here if lazy=False due to Celery lazy instantiation
        # https://github.com/celery/celery/issues/1549
        if kwargs.get('lazy', True) is False:
            self.spawn_pulp_monitor_threads()
        super(Scheduler, self).__init__(*args, **kwargs)

    def spawn_pulp_monitor_threads(self):
        """
        Start two threads that are important to Pulp. One monitors workers, the other, events.

        Two threads are started, one that uses EventMonitor, and handles all Celery events. The
        second, is a WorkerTimeoutMonitor thread that watches for cases where all workers
        disappear at once.

        Both threads are set with daemon = True so that if the main thread exits, both will
        close automatically. After being daemonized they are each started with a call to start().

        This method should be called only in certain situations, see docstrings on the object for
        more details.
        """
        # start monitoring events in a thread
        event_monitor = EventMonitor(self._failure_watcher)
        event_monitor.daemon = True
        event_monitor.start()
        # start monitoring workers who may timeout
        worker_timeout_monitor = CeleryProcessTimeoutMonitor()
        worker_timeout_monitor.daemon = True
        worker_timeout_monitor.start()

    def tick(self):
        """
        Superclass runs a tick, that is one iteration of the scheduler. Executes
        all due tasks.

        This method adds a call to trim the failure watcher and updates the
        last heartbeat time of the scheduler. We do not actually send a
        heartbeat message since it would just get read again by this class.

        :return:    number of seconds before the next tick should run
        :rtype:     float
        """
        ret = super(Scheduler, self).tick()
        self._failure_watcher.trim()

        # this is not an event that gets sent anywhere. We process it
        # immediately.
        scheduler_event = {'timestamp': time.time(),
                           'type': 'scheduler-event',
                           'hostname': ("%s@%s" % (SCHEDULER_WORKER_NAME, platform.node()))}
        worker_watcher.handle_worker_heartbeat(scheduler_event)
        return ret

    def setup_schedule(self):
        """
        This loads enabled schedules from the database and adds them to the
        "_schedule" dictionary as instances of celery.beat.ScheduleEntry
        """
        if not Scheduler._mongo_initialized:
            _logger.debug('Initializing Mongo client connection to read celerybeat schedule')
            db_connection.initialize()
            Scheduler._mongo_initialized = True
        _logger.debug(_('loading schedules from app'))
        self._schedule = {}
        for key, value in self.app.conf.CELERYBEAT_SCHEDULE.iteritems():
            self._schedule[key] = beat.ScheduleEntry(**dict(value, name=key))

        # include a "0" as the default in case there are no schedules to load
        update_timestamps = [0]

        _logger.debug(_('loading schedules from DB'))
        ignored_db_count = 0
        self._loaded_from_db_count = 0
        for call in itertools.imap(ScheduledCall.from_db, utils.get_enabled()):
            if call.remaining_runs == 0:
                _logger.debug(
                    _('ignoring schedule with 0 remaining runs: %(id)s') % {'id': call.id})
                ignored_db_count += 1
            else:
                self._schedule[call.id] = call.as_schedule_entry()
                update_timestamps.append(call.last_updated)
                self._loaded_from_db_count += 1

        _logger.debug('loaded %(count)d schedules' % {'count': self._loaded_from_db_count})

        self._most_recent_timestamp = max(update_timestamps)

    @property
    @retry_decorator()
    def schedule_changed(self):
        """
        Looks at the update timestamps in the database to determine if there
        are new or modified schedules.

        Indexing should make this very fast.

        :return:    True iff the set of enabled scheduled calls has changed
                    in the database.
        :rtype:     bool
        """
        if utils.get_enabled().count() != self._loaded_from_db_count:
            logging.debug(_('number of enabled schedules has changed'))
            return True

        if utils.get_updated_since(self._most_recent_timestamp).count() > 0:
            logging.debug(_('one or more enabled schedules has been updated'))
            return True

        return False

    @property
    def schedule(self):
        """
        :return:    dictionary where keys are schedule ids and values are
                    instances of celery.beat.ScheduleEntry. These instances are
                    the schedules currently in active use by the scheduler.
        :rtype:     dict
        """
        if self._schedule is None:
            return self.get_schedule()

        if self.schedule_changed:
            self.setup_schedule()

        return self._schedule

    def add(self, **kwargs):
        """
        This class does not support adding entries in-place. You must add new
        entries to the database, and they will be picked up automatically.
        """
        raise NotImplementedError

    def apply_async(self, entry, publisher=None, **kwargs):
        """
        The superclass calls apply_async on the task that is referenced by the
        entry. This method also adds the queued task to our list of tasks to
        watch for failure if the task has a failure threshold.

        :param entry:       schedule entry whose task should be queued.
        :type  entry:       celery.beat.ScheduleEntry
        :param publisher:   unknown. used by celery but not documented
        :type kwargs:       dict
        :return:
        """
        result = super(Scheduler, self).apply_async(entry, publisher, **kwargs)
        if isinstance(entry, ScheduleEntry) and entry._scheduled_call.failure_threshold:
            has_failure = bool(entry._scheduled_call.consecutive_failures)
            self._failure_watcher.add(result.id, entry.name, has_failure)
            _logger.debug(_('watching task %s') % {'id': result.id})
        return result<|MERGE_RESOLUTION|>--- conflicted
+++ resolved
@@ -10,14 +10,7 @@
 from celery import beat
 from celery.result import AsyncResult
 
-<<<<<<< HEAD
-from pulp.common.constants import SCHEDULER_WORKER_NAME
-=======
 from pulp.common.constants import RESOURCE_MANAGER_WORKER_NAME, SCHEDULER_WORKER_NAME
-
-from pulp.server.async.celery_instance import celery as app
-from pulp.server.async.tasks import _delete_worker
->>>>>>> 21eaaead
 from pulp.server.async import worker_watcher
 from pulp.server.async.celery_instance import celery as app
 from pulp.server.async.tasks import _delete_worker
@@ -232,31 +225,22 @@
         present. If there are zero of either, log at the error level that Pulp will not operate
         correctly.
         """
-<<<<<<< HEAD
-        msg = _(
-            'Looking for workers missing for more than %s seconds') % self.WORKER_TIMEOUT_SECONDS
-        _logger.debug(msg)
-        oldest_heartbeat_time = datetime.utcnow() - timedelta(seconds=self.WORKER_TIMEOUT_SECONDS)
-        worker_list = Worker.objects(last_heartbeat__lt=oldest_heartbeat_time)
-=======
         msg = _('Checking if pulp_workers, pulp_celerybeat, or pulp_resource_manager '
                 'processes are missing for more than %d seconds') % self.CELERY_TIMEOUT_SECONDS
         _logger.debug(msg)
         oldest_heartbeat_time = datetime.utcnow() - timedelta(seconds=self.CELERY_TIMEOUT_SECONDS)
-        all_worker_criteria = Criteria(filters={}, fields=('_id', 'last_heartbeat'))
-        worker_list = list(resources.filter_workers(all_worker_criteria))
+        worker_list = Worker.objects.all()
         worker_count = 0
         resource_manager_count = 0
         scheduler_count = 0
->>>>>>> 21eaaead
         for worker in worker_list:
-            if worker['last_heartbeat'] < oldest_heartbeat_time:
+            if worker.last_heartbeat < oldest_heartbeat_time:
                 msg = _("Worker '%s' has gone missing, removing from list of workers") % worker.name
                 _logger.error(msg)
                 _delete_worker(worker.name)
-            elif worker['name'].startswith(SCHEDULER_WORKER_NAME):
+            elif worker.name.startswith(SCHEDULER_WORKER_NAME):
                 scheduler_count = scheduler_count + 1
-            elif worker['name'].startswith(RESOURCE_MANAGER_WORKER_NAME):
+            elif worker.name.startswith(RESOURCE_MANAGER_WORKER_NAME):
                 resource_manager_count = resource_manager_count + 1
             else:
                 worker_count = worker_count + 1
